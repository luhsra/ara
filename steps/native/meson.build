--- conflicted
+++ resolved
@@ -38,14 +38,11 @@
                  'ir_writer.pxd',
                  'llvm_basic_optimization.pxd',
                  'llvm_map.pxd',
-<<<<<<< HEAD
                  'mem2reg.pxd',
                  'sparse_cond_const_prop.pxd',
                  'simplify_cfg.pxd',
-=======
                  'replace_syscalls_create.pxd',
                  'replace_syscalls_create.pxi',
->>>>>>> 51fffdfd
                  'value_analysis_core.pxd',
                  'test.pxd') + common_cython_files],
   command : [cython, '-I', graph_cython_inc, '-I', common_cython_inc, '-I', pyllco_cython_inc, '@INPUT0@', '-o', '@OUTPUT0@'] + cython_flags,
@@ -70,14 +67,11 @@
         'ir_writer.cpp',
         'llvm_basic_optimization.cpp',
         'llvm_map.cpp',
-<<<<<<< HEAD
         'mem2reg.cpp',
         'reassociate.cpp',
         'sparse_cond_const_prop.cpp',
         'simplify_cfg.cpp',
-=======
         'replace_syscalls_create.cpp',
->>>>>>> 51fffdfd
         'step_manager.cpp',
         'value_analysis_core.cpp',
         'value_analyzer.cpp',
