--- conflicted
+++ resolved
@@ -42,23 +42,15 @@
         'Validation.cpp',
         'bb_split.cpp',
         'comp_insert.cpp',
+        'fn_single_exit.cpp',
         'ir_reader.cpp',
         'llvm.cpp',
         'llvm_common.cpp',
-<<<<<<< HEAD
         'llvm_dumper.cpp',
         'test/bb_split_test.cpp',
         'test/comp_insert_test.cpp',
+        'test/FnSingleExitTest.cpp',
         'test/test.cpp'),
-=======
-        'ir_reader.cpp',
-        'test/test.cpp',
-        'test/BBSplitTest.cpp',
-        'bb_split.cpp',
-		'test/FnSingleExitTest.cpp',
-        'fn_single_exit.cpp',
-		),
->>>>>>> f7d6c4a8
   dependencies: [log_dep, py3_inst.dependency(), graph_dep, llvm_dep]
 )
 
