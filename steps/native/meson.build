--- conflicted
+++ resolved
@@ -12,11 +12,8 @@
                 'fn_single_exit.pxd',
                 'ir_reader.pxd',
                 'llvm.pxd',
-<<<<<<< HEAD
+                'llvm_basic_optimization.pxd',
                 'llvm_map.pxd',
-=======
-                'llvm_basic_optimization.pxd',
->>>>>>> 183fd392
                 'test.pxd',
                 'warning.pxd'),
   command : [cython, '-I', graph_cython_inc, '@INPUT0@', '-o', '@OUTPUT@'] + cython_flags,
