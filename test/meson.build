if get_option('enable_step_tests')
    test('dependency-resolving',
        py3_inst,
        args: files('dependency_resolving.py'),
        env: [python_path],
        suite: 'steps'
    )

    test('dummy-test',
        py3_inst,
        args: [ara_py, 'empty',
               '-v',
               '--step-settings', files('dummy_settings.json')],
        suite: 'steps'
    )

    test('function-pointer',
        py3_inst,
        args: [files('function_pointer.py'), files('function_pointer.json'), freertos_function_pointer],
        env: [python_path],
        suite: 'steps'
    )

    test('icfg',
        py3_inst,
        args: [files('icfg.py'), files('icfg.json'), freertos_icfg],
        env: [python_path],
        suite: 'steps'
    )

    test('instances',
        py3_inst,
        args: [files('instances.py'), files('instances.json'), freertos_instances],
        env: [python_path],
        depends: ara_py,
        suite: 'steps'
    )

    test('interactions',
        py3_inst,
        args: [files('interactions.py'), files('interactions.json'), freertos_interaction],
        env: [python_path],
        depends: ara_py,
        suite: 'steps'
    )

    test('ir-reader',
        py3_inst,
        args: [files('ir_reader.py'), files('empty.json'), gpslogger_application],
        env: [python_path],
        suite: 'steps'
    )
    test('ir-reader-false-syntax',
        py3_inst,
        args: [files('ir_reader.py'), files('empty.json'), files('ir_reader.false_syntax.ll')],
        should_fail: true,
        env: [python_path],
        suite: 'steps'
    )
    test('ir-reader-multiple-symbols',
        py3_inst,
        args: [files('ir_reader.py'), files('empty.json'), files('ir_reader.multiple_symbols.ll')],
        should_fail: true,
        env: [python_path],
        suite: 'steps'
    )


    lock_files = {
                   'autosar_multicore_locks_a': files('locks_a.json'),
                   'autosar_multicore_locks_b': files('locks_b.json'),
                   'autosar_multicore_locks_c': files('locks_c.json'),
                   'autosar_multicore_locks_d': files('locks_d.json'),
                   'autosar_multicore_locks_e': files('locks_e.json'),
                 }
    foreach app: autosar_targets
      if app['full_name'] in lock_files
           locks = lock_files[app['full_name']]
      elif app.has_key('locks')
             locks = app['locks']
      else
        continue
      endif
      test('lock_elision_' + app['full_name'],
          py3_inst,
          args: [files('lock_elision.py'), locks, app['ll'], app['oil']],
          env: [python_path],
          depends: ara_py,
          suite: ['steps', 'lock_elision']
      )
    endforeach

    test('multiple-configured-steps',
        py3_inst,
        args: files('multiple_configured_steps.py'),
        env: [python_path],
        suite: 'steps'
    )

    test('recursive',
        py3_inst,
        args: [files('recursive.py'), files('recursive.json'), freertos_icfg],
        env: [python_path],
        suite: 'steps'
    )

    test('src-loc',
        py3_inst,
        args: [files('src_loc.py'), files('src_loc.json'), freertos_src_loc],
        env: [python_path],
        depends: ara_py,
        suite: 'steps'
    )

    foreach elem : autosar_targets
      test('sse_' + elem['full_name'],
          py3_inst,
          args: [files('sse.py'), elem['sys_test'], elem['ll'], elem['oil']],
          env: [python_path],
          depends: ara_py,
          suite: ['steps', 'sse']
      )
    endforeach

    test('syscall',
        py3_inst,
        args: [files('syscall.py'), files('syscall.json'), freertos_syscall],
        env: [python_path],
        suite: 'steps'
    )

    test('value-analysis',
        py3_inst,
        args: [files('value_analysis.py'), files('value_analysis.json'), freertos_svf],
        env: [python_path],
        depends: ara_py,
        suite: 'steps'
    )

    test('value-analysis-struct',
        py3_inst,
        args: [files('value_analysis.py'), files('value_analysis_struct.json'), freertos_value_analysis_struct],
        env: [python_path],
        depends: ara_py,
        suite: 'steps'
    )

    subdir('native_step_test')
endif

<<<<<<< HEAD
if get_option('enable_posix_tests')
    subdir('posix_test')
=======
if get_option('enable_zephyr_tests')
    subdir('zephyr_test')
>>>>>>> 6e373b85
endif<|MERGE_RESOLUTION|>--- conflicted
+++ resolved
@@ -148,11 +148,10 @@
     subdir('native_step_test')
 endif
 
-<<<<<<< HEAD
+if get_option('enable_zephyr_tests')
+    subdir('zephyr_test')
+endif
+
 if get_option('enable_posix_tests')
     subdir('posix_test')
-=======
-if get_option('enable_zephyr_tests')
-    subdir('zephyr_test')
->>>>>>> 6e373b85
 endif