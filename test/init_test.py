"""Common init function for tests."""
import importlib
import json
import sys
import os
import tempfile

from ara.os import get_os_model_by_name

def fake_step_module():
    """Fake the step module into the correct package."""
    import graph_tool
    def load(what, where):
        module = importlib.import_module(what)
        sys.modules[where] = module

    load("graph_data", "ara.graph.graph_data")
    load("py_logging", "ara.steps.py_logging")
    load("step", "ara.steps.step")


fake_step_module()


# this imports has to be _below_ the call to fake_step_module
from ara.util import init_logging, get_logger
from ara.graph import Graph
from ara.stepmanager import StepManager


def fail_with(*arg):
    """Print an error message and exit."""
    print("ERROR:", *arg, file=sys.stderr)
    sys.exit(1)


def fail_if(condition, *arg, dry=False):
    """Exit with error message, if condition is met.

    Keyword argument:
    dry -- Don't check and fail, only print message
    """
    if condition or dry:
        print("ERROR:", *arg, file=sys.stderr)
        if condition and not dry:
            sys.exit(1)

def fail_if_json_not_equal(expected, actual):
    if expected != actual:
        def write_json_to_tmp(json_obj):
            path = ""
            with tempfile.NamedTemporaryFile(mode="w", delete=False) as f:
                path = f.name
                f.write(json.dumps(json_obj, indent=2))
            return path

        expected_path = write_json_to_tmp(expected)
        actual_path = write_json_to_tmp(actual)
        # run automatically diff to show difference in a convenient way
        os.system(f"echo \"diff <expected> <actual>:\"; diff {expected_path} {actual_path}")
        print("ERROR: Data not equal")
        os.unlink(expected_path)
        os.unlink(actual_path)
        sys.exit(1)


def get_config(i_file):
    """Return the default common config."""
    return {'log_level': os.environ.get('ARA_LOGLEVEL', 'warn'),
            'dump_prefix': 'dumps/{step_name}.',
<<<<<<< HEAD
            'dump': False, # dump = True can be really really slow. Especially with bigger programs or with musl libc.
=======
            'dump': bool(os.environ.get('ARA_DUMP', '')),
>>>>>>> 6e373b85
            'runtime_stats': True,
            'runtime_stats_file': 'logger',
            'runtime_stats_format': 'human',
            'entry_point': 'main',
            'input_file': i_file}


<<<<<<< HEAD
def init_test(steps=None, extra_config=None, logger_name=None, os=None):
=======
def init_test(steps=None, extra_config=None, logger_name=None,
              extra_input=None, os_name: str = None):
>>>>>>> 6e373b85
    """Common interface for test. Reads a JSON file and some ll-file from the
    command line and make them available.

    CLI usage when using init_test:
    your_program <os_name> <json_file> <ll_files>

    Return a graph reference, the JSON struct and the stepmanager instance.

    Arguments:
    steps:        List of steps, see the `esteps` argument of
                  Stepmanager.execute.
    extra_config: Dict with extra configuration, see the `extra_config`
                  argument of Stepmanager.execute.
    logger_name:  Create a logger with this name. Otherwise the root logger is
                  returned.
    extra_input:  Special dict which can be used to do extra stuff with input
                  arguments.  Expected is a [str: function]
                  The str becomes to a normal ARA config string, the function
                  gets sys.argv as argument and should return a valid value.
    os_name:      name of the os model to run the test with. If your test is
                  not sensitive to a specific os model just ignore this
                  argument.
    """
    log_level = os.environ.get('ARA_LOGLEVEL', 'warn')
    logger = init_logging(level=log_level, root_name='ara.test')
    if logger_name is not None:
        logger = get_logger(logger_name)
    if not extra_config:
        extra_config = {}
    g = Graph()
<<<<<<< HEAD
    if os != None:
        g.os = os
    assert len(sys.argv) >= 3
=======
    if os_name != None:
        g.os = get_os_model_by_name(os_name)

>>>>>>> 6e373b85
    json_file = sys.argv[1]
    i_file = sys.argv[2]

    if not extra_input:
        extra_input = {}
    for key in extra_input:
        extra_input[key] = extra_input[key](sys.argv)

    logger.info(f"Testing with JSON: '{json_file}'"
                f", and file: {i_file}")
    if steps:
        logger.info(f"Executing steps: {steps}")
    elif extra_config:
        logger.info(f"Executing with config: {extra_config}")
    else:
        assert False
    conf = {**get_config(i_file), **extra_input}
    logger.debug(f"Full config: {conf}")
    with open(json_file) as f:
        data = json.load(f)

    s_manager = StepManager(g)

    s_manager.execute(conf, extra_config, steps)

    return g, data, logger, s_manager<|MERGE_RESOLUTION|>--- conflicted
+++ resolved
@@ -68,11 +68,7 @@
     """Return the default common config."""
     return {'log_level': os.environ.get('ARA_LOGLEVEL', 'warn'),
             'dump_prefix': 'dumps/{step_name}.',
-<<<<<<< HEAD
-            'dump': False, # dump = True can be really really slow. Especially with bigger programs or with musl libc.
-=======
             'dump': bool(os.environ.get('ARA_DUMP', '')),
->>>>>>> 6e373b85
             'runtime_stats': True,
             'runtime_stats_file': 'logger',
             'runtime_stats_format': 'human',
@@ -80,12 +76,8 @@
             'input_file': i_file}
 
 
-<<<<<<< HEAD
-def init_test(steps=None, extra_config=None, logger_name=None, os=None):
-=======
 def init_test(steps=None, extra_config=None, logger_name=None,
               extra_input=None, os_name: str = None):
->>>>>>> 6e373b85
     """Common interface for test. Reads a JSON file and some ll-file from the
     command line and make them available.
 
@@ -116,15 +108,9 @@
     if not extra_config:
         extra_config = {}
     g = Graph()
-<<<<<<< HEAD
-    if os != None:
-        g.os = os
-    assert len(sys.argv) >= 3
-=======
     if os_name != None:
         g.os = get_os_model_by_name(os_name)
 
->>>>>>> 6e373b85
     json_file = sys.argv[1]
     i_file = sys.argv[2]
 
