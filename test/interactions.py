--- conflicted
+++ resolved
@@ -1,5 +1,4 @@
 #!/usr/bin/env python3
-import json
 import os.path
 
 # Note: init_test must be imported first
@@ -53,13 +52,8 @@
             return "0" + item['id']
         return "1"
 
-<<<<<<< HEAD
     # log.warn(json.dumps(sorted(dump, key=sort_key), indent=2))
-    fail_if_json_not_equal(data, sorted(dump, key=sort_key))
-=======
-    # data.log.warn(json.dumps(sorted(dump, key=sort_key), indent=2))
-    fail_if(data.data != sorted(dump, key=sort_key), "Data not equal")
->>>>>>> c0c635b1
+    fail_if_json_not_equal(data.data, sorted(dump, key=sort_key))
 
 
 if __name__ == '__main__':
