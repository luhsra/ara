
import graph_tool
import graph_tool.util

from graph_tool.topology import label_out_component

from .graph_data import PyGraphData, _get_llvm_obj
from .mix import ABBType, CFType, SyscallCategory, NodeLevel, StateType, MSTType

from collections.abc import Iterator


class FailedGraphConstraint(Exception):
    """The graph has another structure than anticipated."""


def single_check(iterator):
    """Check, if iterator is exhausted after exactly one iteration.

    It returns the single element, if it exists and raises an
    FailedGraphConstraint otherwise.
    """
    if not isinstance(iterator, Iterator):
        iterator = iter(iterator)

    first = next(iterator, None)
    if first is None:
        raise FailedGraphConstraint("No element present.")
    second = next(iterator, None)
    if second is not None:
        raise FailedGraphConstraint("More than one element present.")
    return first


class CFGError(Exception):
    """Some error with a CFG function."""


class CFG(graph_tool.Graph):
    """Describe the local, interprocedural and global control flow.

    Contains BBs, ABBs and functions that can be differentiated with the
    "level" property.

    The ABBs itself can have different types, set by the "type" property
    containing an ABBType.

    A function is connected with all its ABBs with CFType.f2a edges (see "type"
    property). An ABB is connected with its BBs with CFType.a2b edges.
    Local, interprocedural and global control flow is marked with CFType.lcf,
    CFType.icf and CFType.gcf.

    The is_entry property indicates that the edge points to the entry ABB of
    the function and the entry BB of an ABB.

    The pointer to the respective LLVM datastructure is stored via llvm_link.
    """
    def __init__(self):
        super().__init__()
        # properties
        # ATTENTION: If you modify this values, you also have to update
        # cgraph/graph.cpp and cgraph/graph.h.

        # vertex properties
        self.vertex_properties["name"] = self.new_vp("string")
        self.vertex_properties["type"] = self.new_vp("int") # ABBType
        self.vertex_properties["level"] = self.new_vp("int") # NodeLevel
        # Level dependent vertex properties
        self.vertex_properties["llvm_link"] = self.new_vp("int64_t") # BB/Function
        self.vertex_properties["bcet"] = self.new_vp("int64_t") # ABB
        self.vertex_properties["wcet"] = self.new_vp("int64_t") # ABB
<<<<<<< HEAD
        self.vertex_properties["is_exit"] = self.new_vp("bool") # BB/ABB
        self.vertex_properties["is_exit_loop_head"] = self.new_vp("bool") # BB/ABB
        self.vertex_properties["part_of_loop"] = self.new_vp("bool") # BB/ABB
=======
        self.vertex_properties["loop_bound"] = self.new_vp("int64_t") # ABB
        self.vertex_properties["is_exit"] = self.new_vp("bool") # BB/ABB
        self.vertex_properties["is_exit_loop_head"] = self.new_vp("bool") # BB/ABB
        self.vertex_properties["part_of_loop"] = self.new_vp("bool") # BB/ABB
        self.vertex_properties["loop_head"] = self.new_vp("bool") # ABB
>>>>>>> 13caf2e0
        self.vertex_properties["files"] = self.new_vp("vector<string>") # BB/call ABB
        self.vertex_properties["lines"] = self.new_vp("vector<int32_t>") # BB/call ABB
        self.vertex_properties["implemented"] = self.new_vp("bool") # Function
        self.vertex_properties["sysfunc"] = self.new_vp("bool") # Function
        self.vertex_properties["arguments"] = self.new_vp("object") # Function
        self.vertex_properties["call_graph_link"] = self.new_vp("long") # Function

        # edge properties
        self.edge_properties["type"] = self.new_ep("int") # CFType
        # f2a, a2b edges
        self.edge_properties["is_entry"] = self.new_ep("bool")

    def contains_function_by_name(self, name: str):
        func = graph_tool.util.find_vertex(self, self.vp["name"], name)
        return len(func) == 1 and self.vp.level[func[0]] == NodeLevel.function

    def get_function_by_name(self, name: str):
        """Find a specific function."""
        func = graph_tool.util.find_vertex(self, self.vp["name"], name)
        assert len(func) == 1 and self.vp.level[func[0]] == NodeLevel.function
        return func[0]

    def get_llvm_obj(self, vertex):
        """Return the LLVM object that belongs to the specified vertex.

        Returns only values for function and basic block vertices and None
        otherwise.
        """
        return _get_llvm_obj(self, vertex)

    def get_function(self, abb):
        """Get the function node for an ABB."""
        abb = self.vertex(abb)

        def is_func(abb):
            return self.ep.type[abb] == CFType.f2a

        entry = list(filter(is_func, abb.in_edges()))
        if entry:
            assert len(entry) == 1
            return entry[0].source()
        return None

    def get_abbs(self, function):
        """Get the ABBs of the functions."""
        for edge in self.vertex(function).out_edges():
            if self.ep.type[edge] == CFType.f2a:
                yield edge.target()

    def get_function_bbs(self, function):
        """Get the BBs of the functions."""
        for edge in self.vertex(function).out_edges():
            if self.ep.type[edge] == CFType.f2b:
                yield edge.target()

    def get_abb(self, bb):
        """Get the ABB node for a BB."""
        bb = self.vertex(bb)

        def is_abb(bb):
            return self.ep.type[bb] == CFType.a2b

        entry = list(filter(is_abb, bb.in_edges()))
        if entry:
            assert len(entry) == 1
            return entry[0].source()
        return None

    def get_bbs(self, abb):
        """Get the BBs of the ABB."""
        for edge in self.vertex(abb).out_edges():
            if self.ep.type[edge] == CFType.a2b:
                yield edge.target()

    def get_single_bb(self, abb):
        """Get the single BB for an ABB.

        Also ensure it is the only existing one.
        """
        ret = None
        for node in self.get_bbs(abb):
            if ret:
                raise CFGError("More than one BB.")
            ret = node
        if not ret:
            raise CFGError("No BB found.")
        return ret

    def _get_entry(self, function, edge_type=CFType.f2a):
        """Return the entry block of the given function."""
        def is_entry(block):
            return self.ep.is_entry[block] and self.ep.type[block] == edge_type

        function = self.vertex(function)

        entry = list(filter(is_entry, function.out_edges()))
        assert len(entry) == 1
        return entry[0].target()

    def get_entry_abb(self, function):
        """Return the entry abb of the given function."""
        return self._get_entry(function, edge_type=CFType.f2a)

    def get_entry_bb(self, function):
        """Return the entry bb of the given function."""
        return self._get_entry(function, edge_type=CFType.f2b)

    def _get_exit(self, function, level):
        function = self.vertex(function)

        def is_exit(block):
            return self.vp.is_exit[block] and self.vp.level[block] == level

        entry = list(filter(is_exit, function.out_neighbors()))
        if entry:
            assert len(entry) == 1, f"Multiple exits in function {self.vp.name[function]}"
            return entry[0]
        return None

    def get_function_exit_bb(self, function):
        return self._get_exit(function, level=NodeLevel.bb)

    def get_exit_abb(self, function):
        return self._get_exit(function, level=NodeLevel.abb)

    def get_syscall_name(self, abb):
        """Return the called syscall name for a given abb."""
        abb = self.vertex(abb)
        if not self.vp.type[abb] == ABBType.syscall:
            return ''
        syscall = [x.target() for x in abb.out_edges()
                   if self.ep.type[x] == CFType.icf]
        assert len(syscall) == 1
        syscall_func = [x.source() for x in syscall[0].in_edges()
                        if self.ep.type[x] == CFType.f2a]
        assert len(syscall_func) == 1
        return self.vp.name[syscall_func[0]]

    def _reachable_nodes(self, func, callgraph, node_level):
        cg_func = callgraph.vertex(self.vp.call_graph_link[func])
        oc = label_out_component(callgraph, cg_func)
        reachable_cg = graph_tool.GraphView(callgraph, vfilt=oc)

        for sub_func in reachable_cg.vertices():
            cfg_func = reachable_cg.vp.function[sub_func]
            for entity in {
                NodeLevel.function: [cfg_func],
                NodeLevel.abb: self.get_abbs(cfg_func),
                NodeLevel.bb: self.get_function_bbs(cfg_func)
            }[node_level]:
                yield entity

    def reachable_functs(self, func, callgraph):
        """Generator about all reachable Functions starting at func."""
        return self._reachable_nodes(func, callgraph, NodeLevel.function)

    def reachable_abbs(self, func, callgraph):
        """Generator about all reachable ABBs starting at func."""
        return self._reachable_nodes(func, callgraph, NodeLevel.abb)

    def reachable_bbs(self, func, callgraph):
        """Generator about all reachable BBs starting at func."""
        return self._reachable_nodes(func, callgraph, NodeLevel.bb)

    def get_call_targets(self, abb, func=True):
        """Generator about all call targets for a given call abb.

        Keyword arguments:
        func -- If set, return the called functions, otherwise the called
                function entry ABBs.
        """
        assert self.vp.type[abb] in [ABBType.call, ABBType.syscall]

        for edge in abb.out_edges():
            if self.ep.type[edge] == CFType.icf:
                if func:
                    yield self.get_function(edge.target())
                else:
                    yield edge.target


class CFGView(graph_tool.GraphView):
    """Class to get CFG functions for a filtered CFG."""
    def __init__(self, graph, **kwargs):
        graph_tool.GraphView.__init__(self, graph, **kwargs)

    def get_llvm_obj(self, *args, **kwargs):
        return self.base.get_llvm_obj(*args, **kwargs)

    def get_function_by_name(self, *args, **kwargs):
        return self.base.get_function_by_name(*args, **kwargs)

    def get_function(self, *args, **kwargs):
        return self.base.get_function(*args, **kwargs)

    def get_abbs(self, *args, **kwargs):
        return self.base.get_abbs(*args, **kwargs)

    def get_entry_abb(self, *args, **kwargs):
        return self.base.get_entry_abb(*args, **kwargs)

    def get_exit_abb(self, *args, **kwargs):
        return self.base.get_exit_abb(*args, **kwargs)

    def get_syscall_name(self, *args, **kwargs):
        return self.base.get_syscall_name(*args, **kwargs)

class Callgraph(graph_tool.Graph):
    """ TODO comment on functionality
    """
    def __init__(self, cfg):
        super().__init__()

        #vertex properties
        self.vertex_properties["function"] = self.new_vp("long")
        self.vertex_properties["function_name"] = self.new_vp("string")
        self.vertex_properties["svf_vlink"] = self.new_vp("int64_t")
        self.vertex_properties["recursive"] = self.new_vp("bool")
        self._map_syscall_categories()
        #edge properties
        self.edge_properties["callsite"] = self.new_ep("long")
        self.edge_properties["callsite_name"] = self.new_ep("string")
        self.edge_properties["svf_elink"] = self.new_ep("int64_t")

        self.graph_properties["cfg"] = self.new_gp("object", cfg)

    def _map_syscall_categories(self):
        for syscat in SyscallCategory:
            property_name = "syscall_category_" + syscat.name
            self.vertex_properties[property_name] = self.new_vp("bool")

    def get_edge_for_callsite(self, callsite):
        for edge in self.edges():
            if self.ep.callsite[edge] == callsite:
                return edge
        return None

    def get_node_with_name(self, name):
        """Find a node specified by its name."""
        node = graph_tool.util.find_vertex(self, self.vp["function_name"], name)
        if len(node) == 0:
            return None
        assert len(node) == 1
        return node[0]


class MSTGraph(graph_tool.Graph):
    """The Multi state transision graph"""
    def __init__(self):
        super().__init__()
        # vertex properties
        self.vertex_properties["state"] = self.new_vp("object")
        self.vertex_properties["type"] = self.new_vp("int")  # StateType
        self.vertex_properties["cpu_id"] = self.new_vp("int")  # only for StateType.metastate
        self.edge_properties["type"] = self.new_ep("int")  # MSTType
        self.edge_properties["cpu_id"] = self.new_ep("int")
<<<<<<< HEAD
=======
        self.edge_properties["bcet"] = self.new_ep("int64_t", val=-1)
        self.edge_properties["wcet"] = self.new_ep("int64_t", val=-1)
>>>>>>> 13caf2e0

    def get_metastates(self):
        return graph_tool.GraphView(self, vfilt=self.vp.type.fa == StateType.metastate)

    def get_sync_points(self, exit=False):
        if exit:
            return graph_tool.GraphView(self, vfilt=self.vp.type.fa == StateType.exit_sync)
        return graph_tool.GraphView(self, vfilt=self.vp.type.fa == StateType.entry_sync)

    def edge_type(self, msttype):
        """Return a GraphView with this special edge type filter."""
        return graph_tool.GraphView(
            self,
            efilt=(self.ep.type.fa == msttype)
        )

    def get_metastate(self, state):
        """Return the metastate that belongs to a state."""
        m2s = self.edge_type(MSTType.m2s)
        return self.vertex(single_check(m2s.vertex(state).in_neighbors()))

    def get_entry_cp(self, exit_cp):
        """Return the entry_cp that belongs to an exit_cp."""
        fu = self.edge_type(MSTType.follow_up)
        return self.vertex(single_check(fu.vertex(exit_cp).in_neighbors()))


class InstanceGraph(graph_tool.Graph):
    """Tracks all instances (nodes) with its flow insensitive interactions
    (edges).
    """
    def __init__(self):
        super().__init__()
        # vertex properties
        # ATTENTION: If you modify this values, you also have to update
        # cgraph/graph.cpp and cgraph/graph.h.
        self.vertex_properties["label"] = self.new_vp("string")
        self.vertex_properties["obj"] = self.new_vp("object")
        self.vertex_properties["id"] = self.new_vp("string")
        self.vertex_properties["branch"] = self.new_vp("bool")
        self.vertex_properties["usually_taken"] = self.new_vp("bool")
        self.vertex_properties["loop"] = self.new_vp("bool")
        self.vertex_properties["recursive"] = self.new_vp("bool")
        self.vertex_properties["after_scheduler"] = self.new_vp("bool")
        self.vertex_properties["unique"] = self.new_vp("bool")
        self.vertex_properties["soc"] = self.new_vp("long")
        self.vertex_properties["llvm_soc"] = self.new_vp("int64_t")
        self.vertex_properties["is_control"] = self.new_vp("bool")
        self.vertex_properties["file"] = self.new_vp("string")
        self.vertex_properties["line"] = self.new_vp("int")
        self.vertex_properties["specialization_level"] = self.new_vp("string")

        self.edge_properties["label"] = self.new_ep("string")
        self.edge_properties["type"] = self.new_ep("int")  # OS specific type
        self.edge_properties["syscall"] = self.new_ep("int")  # ABB vertex ID

    def get_controls(self):
        return graph_tool.GraphView(self, vfilt=self.vp.is_control)

    def get(self, instance_type):
        """Generator over all instances with a specific type.

        Returns a tuple containing the vertex and instance object.
        """
        for inst in self.vertices():
            obj = self.vp.obj[inst]
            if isinstance(obj, instance_type):
                yield inst, obj

    def get_node(self, instance):
        """Get the vertex belonging to a specific instance."""
        for inst in self.vertices():
            if instance == self.vp.obj[inst]:
                return inst


class Graph:
    """Container for all data that ARA uses from multiple steps.

    Mainly, this are subgraphs.

    Additionally, an LLVM module is stored but only for access from the
    C++ side.
    """

    def _init_cfg(self):
        self.cfg = CFG()

    # the following needs to be properties, since they must be reevaluated with
    # every invocation
    # WARNING: When you are using this properties you must create a locale
    # reference, see https://git.skewed.de/count0/graph-tool/-/issues/685
    @property
    def functs(self):
        return CFGView(self.cfg,
                       vfilt=self.cfg.vp.level.fa == NodeLevel.function)

    @property
    def abbs(self):
        return CFGView(self.cfg, vfilt=self.cfg.vp.level.fa == NodeLevel.abb)

    @property
    def bbs(self):
        return CFGView(self.cfg, vfilt=self.cfg.vp.level.fa == NodeLevel.bb)

    @property
    def icfg(self):
        return CFGView(self.abbs, efilt=self.cfg.ep.type.fa == CFType.icf)

    @property
    def lcfg(self):
        return CFGView(self.abbs, efilt=self.cfg.ep.type.fa == CFType.lcf)

    def __init__(self):
        # should be used only from C++, see graph.h
        self._graph_data = PyGraphData()
        # persitent data for of the value analyzer
        self._va_system_objects = {}
        self._init_cfg()
        self.callgraph = Callgraph(self.cfg)
        self.os = None
        self.instances = InstanceGraph()
        self.step_data = {}
        self.file_cache = {}<|MERGE_RESOLUTION|>--- conflicted
+++ resolved
@@ -69,17 +69,11 @@
         self.vertex_properties["llvm_link"] = self.new_vp("int64_t") # BB/Function
         self.vertex_properties["bcet"] = self.new_vp("int64_t") # ABB
         self.vertex_properties["wcet"] = self.new_vp("int64_t") # ABB
-<<<<<<< HEAD
-        self.vertex_properties["is_exit"] = self.new_vp("bool") # BB/ABB
-        self.vertex_properties["is_exit_loop_head"] = self.new_vp("bool") # BB/ABB
-        self.vertex_properties["part_of_loop"] = self.new_vp("bool") # BB/ABB
-=======
         self.vertex_properties["loop_bound"] = self.new_vp("int64_t") # ABB
         self.vertex_properties["is_exit"] = self.new_vp("bool") # BB/ABB
         self.vertex_properties["is_exit_loop_head"] = self.new_vp("bool") # BB/ABB
         self.vertex_properties["part_of_loop"] = self.new_vp("bool") # BB/ABB
         self.vertex_properties["loop_head"] = self.new_vp("bool") # ABB
->>>>>>> 13caf2e0
         self.vertex_properties["files"] = self.new_vp("vector<string>") # BB/call ABB
         self.vertex_properties["lines"] = self.new_vp("vector<int32_t>") # BB/call ABB
         self.vertex_properties["implemented"] = self.new_vp("bool") # Function
@@ -336,11 +330,8 @@
         self.vertex_properties["cpu_id"] = self.new_vp("int")  # only for StateType.metastate
         self.edge_properties["type"] = self.new_ep("int")  # MSTType
         self.edge_properties["cpu_id"] = self.new_ep("int")
-<<<<<<< HEAD
-=======
         self.edge_properties["bcet"] = self.new_ep("int64_t", val=-1)
         self.edge_properties["wcet"] = self.new_ep("int64_t", val=-1)
->>>>>>> 13caf2e0
 
     def get_metastates(self):
         return graph_tool.GraphView(self, vfilt=self.vp.type.fa == StateType.metastate)
