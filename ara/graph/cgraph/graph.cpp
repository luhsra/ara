#include "graph.h"

#include "common/exceptions.h"

#include <Python.h>
#include <boost/python.hpp>
#include <cassert>
#include <exception>
#include <iostream>

namespace ara::graph {
	graph_tool::GraphInterface& get_graph(PyObject* py_obj) {
		PyObject* pyobj_graph = PyObject_GetAttrString(py_obj, "_Graph__graph");
		assert(pyobj_graph != nullptr);
		boost::python::extract<graph_tool::GraphInterface&> get_graph_interface(pyobj_graph);
		assert(get_graph_interface.check());
		return get_graph_interface();
	}

	// ABB functions
	const llvm::CallBase* CFG::get_call_base(const llvm::BasicBlock& bb) const {
		return llvm::dyn_cast<llvm::CallBase>(&bb.front());
	}

	const std::string CFG::llvm_bb_get_callname(const llvm::BasicBlock& bb) const {
		auto call = get_call_base(bb);
		if (!call) {
			return "";
		}
		const llvm::Function* func = call->getCalledFunction();
		// function are sometimes values with alias to a function
		if (!func) {
			const llvm::Value* value = call->getCalledOperand();
			if (const llvm::Constant* alias = llvm::dyn_cast<llvm::Constant>(value)) {
				if (llvm::Function* tmp_func = llvm::dyn_cast<llvm::Function>(alias->getOperand(0))) {
					func = tmp_func;
				}
			}
		}
		if (!func) {
			return "";
		}
		return func->getName().str();
	}

	bool CFG::bb_is_indirect(const llvm::BasicBlock& bb) const {
		auto call = get_call_base(bb);
		if (!call) {
			return false;
		}
		return call->isIndirectCall();
	}

	template <class Property>
	Property get_property(PyObject* prop_dict, const char* key) {
		PyObject* prop = PyObject_GetItem(prop_dict, PyUnicode_FromString(key));
		assert(prop != nullptr);

		PyObject* prop_any = PyObject_CallMethod(prop, "_get_any", nullptr);
		assert(prop_any != nullptr);

		boost::python::extract<boost::any> get_property(prop_any);
		assert(get_property.check());

		try {
			return boost::any_cast<Property>(get_property());
		} catch (boost::bad_any_cast& e) {
			std::cerr << "Bad any cast for attribute '" << key << "'" << std::endl;
			throw e;
		}
	}

	PyObject* get_vprops(PyObject* graph) {
		PyObject* vprops = PyObject_GetAttrString(graph, "vertex_properties");
		assert(vprops != nullptr);
		return vprops;
	}

	PyObject* get_eprops(PyObject* graph) {
		PyObject* eprops = PyObject_GetAttrString(graph, "edge_properties");
		assert(eprops != nullptr);
		return eprops;
	}

	inline void create_properties(CFG& cfg, PyObject* py_cfg) {
#define ARA_MAP(Graph, Value, Type) Graph.Value = get_property<decltype(Graph.Value)>(Type, #Value);
#define ARA_VMAP(Value) ARA_MAP(cfg, Value, vprops)
#define ARA_EMAP(Value) ARA_MAP(cfg, Value, eprops)

		PyObject* vprops = get_vprops(py_cfg);

		ARA_VMAP(name)
		ARA_VMAP(type)
		ARA_VMAP(level)
		ARA_VMAP(llvm_link)
		ARA_VMAP(bcet)
		ARA_VMAP(wcet)
<<<<<<< HEAD
		ARA_VMAP(is_exit)
		ARA_VMAP(is_exit_loop_head)
		ARA_VMAP(part_of_loop)
=======
		ARA_VMAP(loop_bound)
		ARA_VMAP(is_exit)
		ARA_VMAP(is_exit_loop_head)
		ARA_VMAP(part_of_loop)
		ARA_VMAP(loop_head)
>>>>>>> 13caf2e0
		ARA_VMAP(files)
		ARA_VMAP(lines)
		ARA_VMAP(implemented)
		ARA_VMAP(sysfunc)
		ARA_VMAP(arguments)
		ARA_VMAP(call_graph_link)

		PyObject* eprops = get_eprops(py_cfg);

		cfg.etype = get_property<decltype(cfg.etype)>(eprops, "type");
		ARA_EMAP(is_entry)

#undef ARA_VMAP
#undef ARA_EMAP
	}

	CFG CFG::get(PyObject* py_cfg) {
		assert(py_cfg != nullptr);
		CFG cfg(get_graph(py_cfg));
		create_properties(cfg, py_cfg);
		return cfg;
	}

	struct CFG::CFGUniqueEnabler : public CFG {
		template <typename... Args>
		CFGUniqueEnabler(Args&&... args) : CFG(std::forward<Args>(args)...) {}
	};

	std::unique_ptr<CFG> CFG::get_ptr(PyObject* py_cfg) {
		assert(py_cfg != nullptr);
		std::unique_ptr<CFG> cfg = std::make_unique<CFGUniqueEnabler>(get_graph(py_cfg));
		create_properties(*cfg, py_cfg);
		return cfg;
	}

	CFG Graph::get_cfg() {
		// extract self.cfg from Python
		PyObject* pycfg = PyObject_GetAttrString(graph, "cfg");
		assert(pycfg != nullptr);

		return CFG::get(pycfg);
	}

	std::unique_ptr<CFG> Graph::get_cfg_ptr() {
		// extract self.cfg from Python
		PyObject* pycfg = PyObject_GetAttrString(graph, "cfg");
		assert(pycfg != nullptr);

		return CFG::get_ptr(pycfg);
	}

	os::OS Graph::get_os() {
		PyObject* os = PyObject_GetAttrString(graph, "os");
		assert(os != Py_None && "OS must be set.");
		return os::OS(os);
	}

	inline void create_properties(CallGraph& callgraph, PyObject* py_callgraph) {
		PyObject* vprops = get_vprops(py_callgraph);

#define ARA_VMAP(Value) ARA_MAP(callgraph, Value, vprops)
#define ARA_EMAP(Value) ARA_MAP(callgraph, Value, eprops)

		ARA_VMAP(function)
		ARA_VMAP(function_name)
		ARA_VMAP(svf_vlink)
		ARA_VMAP(recursive)

		// syscall categories
#define ARA_SYS_ACTION(Value) ARA_VMAP(syscall_category_##Value)
#include "syscall_category.inc"
#undef ARA_SYS_ACTION

		PyObject* eprops = get_eprops(py_callgraph);

		ARA_EMAP(callsite)
		ARA_EMAP(callsite_name)
		ARA_EMAP(svf_elink)

#undef ARA_VMAP
#undef ARA_EMAP

		// TODO: the cfg graph attribute is not mappable with the above method. Fix it, when necessary.
	}

	CallGraph CallGraph::get(PyObject* py_callgraph) {
		assert(py_callgraph != nullptr);
		CallGraph callgraph(get_graph(py_callgraph));
		create_properties(callgraph, py_callgraph);
		return callgraph;
	}

	struct CallGraph::CallGraphUniqueEnabler : public CallGraph {
		template <typename... Args>
		CallGraphUniqueEnabler(Args&&... args) : CallGraph(std::forward<Args>(args)...) {}
	};

	std::unique_ptr<CallGraph> CallGraph::get_ptr(PyObject* py_callgraph) {
		assert(py_callgraph != nullptr);
		std::unique_ptr<CallGraph> callgraph = std::make_unique<CallGraphUniqueEnabler>(get_graph(py_callgraph));
		create_properties(*callgraph, py_callgraph);
		return callgraph;
	}

	CallGraph Graph::get_callgraph() {
		// extract self.callgraph from Python
		PyObject* pycallgraph = PyObject_GetAttrString(graph, "callgraph");
		assert(pycallgraph != nullptr);

		return CallGraph::get(pycallgraph);
	}

	std::unique_ptr<CallGraph> Graph::get_callgraph_ptr() {
		// extract self.callgraph from Python
		PyObject* pycallgraph = PyObject_GetAttrString(graph, "callgraph");
		assert(pycallgraph != nullptr);

		return CallGraph::get_ptr(pycallgraph);
	}

	inline void create_properties(InstanceGraph& instancegraph, PyObject* py_instancegraph) {
		PyObject* vprops = get_vprops(py_instancegraph);

#define ARA_VMAP(Value) ARA_MAP(instancegraph, Value, vprops)
#define ARA_EMAP(Value) ARA_MAP(instancegraph, Value, eprops)

		ARA_VMAP(label)
		ARA_VMAP(obj)
		ARA_VMAP(id)
		ARA_VMAP(branch)
		ARA_VMAP(loop)
		ARA_VMAP(recursive)
		ARA_VMAP(after_scheduler)
		ARA_VMAP(unique)
		ARA_VMAP(soc)
		ARA_VMAP(llvm_soc)
		ARA_VMAP(is_control)
		ARA_VMAP(file)
		ARA_VMAP(line)
		ARA_VMAP(specialization_level)

		PyObject* eprops = get_eprops(py_instancegraph);

		// ARA_EMAP does not work here since the C++ and Python name differ
		instancegraph.elabel = get_property<decltype(instancegraph.elabel)>(eprops, "label");
		ARA_EMAP(type)
		ARA_EMAP(syscall)

#undef ARA_VMAP
#undef ARA_EMAP
#undef ARA_MAP
	}

	InstanceGraph InstanceGraph::get(PyObject* py_instancegraph) {
		assert(py_instancegraph != nullptr);
		InstanceGraph instancegraph(get_graph(py_instancegraph));
		create_properties(instancegraph, py_instancegraph);
		return instancegraph;
	}

	struct InstanceGraph::InstanceGraphUniqueEnabler : public InstanceGraph {
		template <typename... Args>
		InstanceGraphUniqueEnabler(Args&&... args) : InstanceGraph(std::forward<Args>(args)...) {}
	};

	std::unique_ptr<InstanceGraph> InstanceGraph::get_ptr(PyObject* py_instancegraph) {
		assert(py_instancegraph != nullptr);
		std::unique_ptr<InstanceGraph> instancegraph =
		    std::make_unique<InstanceGraphUniqueEnabler>(get_graph(py_instancegraph));
		create_properties(*instancegraph, py_instancegraph);
		return instancegraph;
	}

	InstanceGraph Graph::get_instances() {
		// extract self.instances from Python
		PyObject* pyinstancegraph = PyObject_GetAttrString(graph, "instances");
		assert(pyinstancegraph != nullptr);

		return InstanceGraph::get(pyinstancegraph);
	}

	std::unique_ptr<InstanceGraph> Graph::get_instances_ptr() {
		// extract self.instances from Python
		PyObject* pyinstancegraph = PyObject_GetAttrString(graph, "instances");
		assert(pyinstancegraph != nullptr);

		return InstanceGraph::get_ptr(pyinstancegraph);
	}
} // namespace ara::graph<|MERGE_RESOLUTION|>--- conflicted
+++ resolved
@@ -95,17 +95,11 @@
 		ARA_VMAP(llvm_link)
 		ARA_VMAP(bcet)
 		ARA_VMAP(wcet)
-<<<<<<< HEAD
-		ARA_VMAP(is_exit)
-		ARA_VMAP(is_exit_loop_head)
-		ARA_VMAP(part_of_loop)
-=======
 		ARA_VMAP(loop_bound)
 		ARA_VMAP(is_exit)
 		ARA_VMAP(is_exit_loop_head)
 		ARA_VMAP(part_of_loop)
 		ARA_VMAP(loop_head)
->>>>>>> 13caf2e0
 		ARA_VMAP(files)
 		ARA_VMAP(lines)
 		ARA_VMAP(implemented)
