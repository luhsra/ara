--- conflicted
+++ resolved
@@ -240,8 +240,6 @@
     return args
 
 
-<<<<<<< HEAD
-=======
 ctypedef Value* ValuePtr
 def _get_llvm_obj(cfg, vertex):
     """Return the LLVM Object that belongs to a specific node.
@@ -257,7 +255,6 @@
     return get_obj_from_value(deref(val))
 
 
->>>>>>> 6e373b85
 # functions for os.h
 cdef public string py_syscall_get_name(object syscall):
     return syscall.get_name().encode('UTF-8')
@@ -282,13 +279,9 @@
     for syscall_name, syscall in os.detected_syscalls().items():
         insert_in_map(syscalls, syscall_name.encode('UTF-8'),
                       CSysCall(syscall, os))
-<<<<<<< HEAD
-    return syscalls
-=======
     return syscalls
 
 cdef public object py_get_callpath(const CCallPath& callpath):
     cp = CallPath()
     cp._c_callpath = callpath
-    return cp
->>>>>>> 6e373b85
+    return cp