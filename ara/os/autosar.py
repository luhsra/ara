--- conflicted
+++ resolved
@@ -354,7 +354,6 @@
         return state
 
     @staticmethod
-<<<<<<< HEAD
     def is_interaction(ty):
         return ty != InstanceEdge.have
 
@@ -362,44 +361,9 @@
     def init(instances):
         pass
 
-    @staticmethod
-    def get_next_timed_event(time, instances, cpu):
-        """Returns the next timed event, e.g. an Alarm, that occurs after a given time."""
-        event_list = []
-        for v_instance in instances.vertices():
-            instance = instances.vp.obj[v_instance]
-            if isinstance(instance, Alarm):
-                alarm = instance
-                counter = alarm.counter
-
-                if counter is not None and alarm.cpu_id == cpu:
-
-                    # only handle autostart alarms at the moment
-                    if alarm.autostart:
-                        # period of the alarm in ms
-                        period = alarm.cycletime * counter.secondspertick * 1000
-                        alarmtime = alarm.alarmtime * counter.secondspertick * 1000
-
-                        mod = time % period
-                        if mod < alarmtime:
-                            diff = alarmtime - mod
-                        else:
-                            diff = alarmtime + period - mod
-
-                        event_time = time + diff
-                        event_list.append((event_time, alarm))
-
-        # sort event list to get nearest event
-        event_list.sort(key=lambda x: x[0])
-        if len(event_list) != 0:
-            return event_list[0]
-        else:
-            return None, None
-=======
     def _get_taskgroup_for_task(instances, task_v):
         have = edge_types(instances, instances.ep.type, InstanceEdge.have)
         return instances.vertex(single_check(have.vertex(task_v).in_neighbors()))
->>>>>>> c0c635b1
 
     @staticmethod
     def _get_all_tasks_of_taskgroup(instances, task_group):
