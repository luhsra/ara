--- conflicted
+++ resolved
@@ -281,10 +281,9 @@
                 state.next_abbs.append(oedge.target())
 
     @staticmethod
-<<<<<<< HEAD
     def total_heap_size():
         return int(FreeRTOS.config.get('configTOTAL_HEAP_SIZE', None))
-=======
+
     def handle_soc(instances, v, branch, scheduler_on, cfg, abb):
         instances.vp.branch[v] = branch
         instances.vp.after_scheduler[v] = scheduler_on
@@ -293,37 +292,6 @@
         instances.vp.llvm_soc[v] = cfg.vp.entry_bb[abb]
         instances.vp.file[v] = cfg.vp.file[abb]
         instances.vp.line[v] = cfg.vp.line[abb]
-
-    @staticmethod
-    def malloc_heap(count, size, maybe=False):
-        percent_sure=0
-        used_sure=0
-        total=0
-        try:
-            request = int(count) * int(size)
-            used_sure = FreeRTOS.config.get('used_heap_sure', 0)
-            used_maybe = FreeRTOS.config.get('used_heap_maybe', 0)
-            used_maybe += request
-            if not maybe:
-                used_sure += request
-            FreeRTOS.config['used_heap_sure'] = used_sure
-            FreeRTOS.config['used_heap_maybe'] = used_maybe
-            total = FreeRTOS.config.get('configTOTAL_HEAP_SIZE', None)
-            total = total.get() if total else 0
-            percent_sure = used_sure / total
-            percent_maybe = used_maybe / total
-            logger.debug("FreeRTOS heap usage sure: %05.2f%% (%5d / %5d)",
-                         percent_sure*100, used_sure, total)
-            logger.debug("FreeRTOS heap usage maybe: %05.2f%% (%5d / %5d)",
-                         percent_maybe*100, used_maybe, total)
-            if used_sure >= total:
-                logger.error("FreeRTOS heap usage exceeds heap size: %s", percent_sure)
-            if used_maybe >= total:
-                logger.warning("FreeRTOS heap usage exceeds heap size: %s", percent_maybe)
-        except Exception as e:
-            logger.error("malloc failed: %05.2f%% (%5d / %5d): %s",
-                         percent_sure*100, used_sure, total, e)
->>>>>>> 3bc75e2b
 
 
     @syscall(categories={SyscallCategory.create},
