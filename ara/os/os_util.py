import collections
import os.path
import typing
import dataclasses
import html
import pyllco
from abc import ABC, abstractmethod

from typing import Tuple, Set

from ara.graph import SyscallCategory as _SyscallCategory, SigType as _SigType
from ara.graph import CFType as _CFType, CFGView as _CFGView
from ara.steps.util import current_step

from .os_base import ExecState

# from ara.util import get_logger
# logger = get_logger("OS_UTIL")


class AutoDotInstance(ABC):
    """This class auto implements as_dot() and get_maximal_id().

    Instances that inherit from this class must implement wanted_attrs() and dot_appearance() to describe the dot printing."""
    @property
    @abstractmethod
    def wanted_attrs(self) -> list:     # list[str]
        """Return all attributes as strings that are relevent to be printed as dot.

        This attribute will influence as_dot() and get_maximal_id().
        """

    @property
    @abstractmethod
    def dot_appearance(self) -> dict:   # dict[str, str]
        """Return dot rendering properties.

        Make sure to provide the following properties:
            "shape": e.g. "box"
            "fillcolor": e.g. "#6fbf87"
            "style": e.g. "filled"
        """

    def as_dot(self):
        attrs = [(x, str(getattr(self, x))) for x in self.wanted_attrs]
        sublabel = '<br/>'.join([f"<i>{k}</i>: {html.escape(v)}"
                                    for k, v in attrs])

        self.dot_appearance["sublabel"] = sublabel
        return self.dot_appearance

    def get_maximal_id(self):
        max_id_components = list(map(lambda obj_name: getattr(self, obj_name), self.wanted_attrs))
        max_id_components.append(self.__class__.__name__)
        return '.'.join(map(str, max_id_components))


class UnsuitableArgumentException(Exception):
    """The argument contains a value that is not suitable."""


@dataclasses.dataclass(frozen=True)
class UnknownArgument:
    """A wrapper class to indicate that an argument cannot be found.

    The specific reason is stored in the exception.
    """
    exception: Exception
    value: pyllco.Value

    def __bool__(self):
        """Allow `if self:`"""
        return False

    def __str__(self):
        return "<unknown>"


@dataclasses.dataclass(unsafe_hash=True)
class DefaultArgument:
    """A wrapper class to indicate that an argument for an instance is not set.

    If value is not modified the encapsulated value is holding simply <default>.
    You can modify the default value as you wish.
    """
    def __init__(self, default_value="<default>"):
        self.value = default_value

    def __str__(self):
        return str(self.value)


@dataclasses.dataclass(unsafe_hash=True)
class LikelyArgument:
    """Represents the likely attribute.

    The likely attribute means:
    It is not sure that the variable has this value but it is likely.
    """
    def __init__(self, likely_value):
        self.value = likely_value

    def __str__(self):
        return f"<likely: {self.value}>"


def is_llvm_type(ty):
    return getattr(ty, '__module__', None) == pyllco.__name__


def get_argument(value, arg):
    """Retrieve an interpreted argument.

    Arguments:
    value -- LLVM raw value
    arg   -- Argument for this value
    """

    def check_ty(lvalue, ty):
        if isinstance(ty, collections.abc.Container):
            if type(lvalue) in ty:
                return lvalue
            else:
                raise UnsuitableArgumentException(f"Value type {type(lvalue)} does not match wanted types {ty}.")
        else:
<<<<<<< HEAD
            if ty == typing.Any or type(lvalue) == ty:
                return lvalue
            else:
                raise UnsuitableArgumentException(f"Value type {type(lvalue)} does not match wanted type {ty}.")
=======
            raise UnsuitableArgumentException(
                f"Value type {type(lvalue)} does not match wanted type {ty}.")
>>>>>>> 64fcf268

    if isinstance(arg.ty, collections.abc.Container):
        return check_ty(value.value, arg.ty)
    if isinstance(arg.ty, type) and arg.ty != typing.Any and issubclass(arg.ty, pyllco.Value):
        return check_ty(value.value, arg.ty)
    if arg.ty != typing.Any and arg.hint == _SigType.instance:
        return check_ty(value.value, arg.ty)
    if arg.raw_value:
        return value
    if value is None:
        return None
    if isinstance(value.value, pyllco.ConstantPointerNull):
        check_ty(value.value, arg.ty)
        return "nullptr"
    if isinstance(value.value, pyllco.Constant):
        return check_ty(value.value.get(attrs=value.attrs), arg.ty)
    raise UnsuitableArgumentException(
        "Value cannot be interpreted as Python value")


@dataclasses.dataclass
class Argument:
    """Class that captures an argument.

    name must be given. It is the field name of the args argument.
    If hint is SigType.symbol or SigType.instance raw_value is automatically
    true.
    """
    name: str
    ty: typing.Any = typing.Any
    # WARNING: raw_value must come _before_ hint, since hint modifies raw_value
    raw_value: bool = False
    hint: _SigType = _SigType.value
    optional: bool = False  # Set this to True if this argument is an optional argument for the syscall.

    def get_hint(self) -> _SigType:
        return self._hint

    def set_hint(self, nhint: _SigType):
        if nhint in [_SigType.symbol, _SigType.instance]:
            self.raw_value = True
        self._hint = nhint


Argument.hint = property(Argument.get_hint, Argument.set_hint)
Arg = Argument


def set_next_abb(state, cpu_id):
    """Set the CPU specified with cpu_id to the next abb.

    Note: Call this functions on syscalls only.
    """
    lcfg = _CFGView(state.cfg, efilt=state.cfg.ep.type.fa == _CFType.lcf)
    cpu = state.cpus[cpu_id]
    for idx, next_abb in enumerate(lcfg.vertex(cpu.abb).out_neighbors()):
        if idx > 1:
            raise RuntimeError(
                "A syscall must not have more than one successor.")
        cpu.abb = next_abb
        cpu.exec_state = ExecState.from_abbtype(state.cfg.vp.type[next_abb])


class SysCall:
    """Defines a system call.

    A system call consists of a several attributes:
    1. func_body: The function that is called to interpret this system call.
    2. categories: The categories of this system call.
    3. signature: The arguments of the system call.

    A Syscall objects acts like a (static) function and can be called.
    """

    def __init__(self, func_body, categories, signature, custom_control_flow, aliases, name, signal_safe, is_stub):
        # visible attributes
        self.syscall = True
        self.categories = categories
        self.aliases = aliases
        self._func = func_body
        self._signature = signature
        self._ccf = custom_control_flow
        self.name = name if name != None else func_body.__name__
        self.signal_safe = signal_safe
        self.is_stub = is_stub

    def get_name(self):
        """Returns the name of the syscall function."""
        return self.name

    def __get__(self, obj, objtype=None):
        """Simulate bound descriptor access. However a systemcall acts like a
        static method so just return itself here."""
        return self

    def __call__(self, graph, state, cpu_id):
        """Interpret the system call.

        In principal, this function performs a value analysis, then calls
        func_body with the retrieved arguments, takes a new state back from
        func_body and follows the normal control flow patterns if wanted.

        In particular func_body is called with this arguments:
        graph  -- the system graph
        state  -- the OS state
        cpu_id -- the cpu_id that should be interpreted
        args   -- A special args object, that contains the retrieved arguments.
                  It has as fields the attribute names that are given by the
                  Argument tuple.
        va     -- The value analyzer.

        Arguments:
        graph  -- the graph object
        state  -- the OS state
        cpu_id -- the cpu_id that should be interpreted
        """

        if _SyscallCategory.undefined in self.categories:
            raise NotImplementedError(f"{self._func.__name__} is only a stub.")

        # avoid dependency conflicts, therefore import dynamically
        from ara.steps import get_native_component
        ValueAnalyzer = get_native_component("ValueAnalyzer")
        ValuesUnknown = get_native_component("ValuesUnknown")

        va = ValueAnalyzer(
            graph,
            current_step.tracer if hasattr(current_step, "tracer") else None)

        # copy the original state
        new_state = state.copy()

        fields = []
        values = []

        abb = new_state.cpus[cpu_id].abb
        callpath = new_state.cpus[cpu_id].call_path

        # retrieve arguments
        for idx, arg in enumerate(self._signature):
            fields.append((arg.name, arg.ty))
            hint = arg.hint
            if arg.hint == _SigType.instance:
                hint = _SigType.symbol
            try:
                result = va.get_argument_value(abb,
                                               idx,
                                               callpath=callpath,
                                               hint=hint)
            except ValuesUnknown as e:
                values.append(UnknownArgument(exception=e, value=None))
                continue
            try:
                values.append(get_argument(result, arg))
            except (UnsuitableArgumentException, pyllco.InvalidValue) as e:
                values.append(UnknownArgument(exception=e, value=result))

        # repack into dataclass
        Arguments = dataclasses.make_dataclass('Arguments', fields)
        args = Arguments(*values)

        # syscall specific handling
        new_states = self._func(graph, new_state, cpu_id, args, va)
        assert new_states is not None, "The syscall does not return anything."

        # few syscalls return multiple follow up states, so wrap everything
        # into a list, if not already done
        if not isinstance(new_states, list):
            new_states = [new_states]

        # add standard control flow successors if wanted
        if not self._ccf:
            for new_state in new_states:
                set_next_abb(new_state, cpu_id)

        return new_states


def syscall(*args,
            categories: Tuple[_SyscallCategory] = None,
            signature: Tuple[Argument] = None,
            custom_control_flow: bool = False,
            aliases: Tuple[str] = None,
            name: str = None,
            signal_safe: bool = False,
            is_stub: bool = False):
    """System call decorator. Changes a function into a system call.

    Returns a Syscall object. See it's documentation for more information.

    Arguments:
    categories          -- Categories of the system call
    signature           -- Specification of all system call arguments
    custom_control_flow -- Does this system call alter the control flow?
    aliases             -- Alias names of the system call.
    name                -- The name of the syscall.
                           If not set, the name of the syscalls equals the name of the decorated function.
    signal_safe         -- Is it safe to call the syscall in a signal handler? (default: False)
    """
    if categories is None:
        categories = {_SyscallCategory.undefined}
    if signature is None:
        signature = []
    if aliases is None:
        aliases = []

    outer_categories = categories
    outer_signature = signature
    outer_aliases = aliases
    outer_ccf = custom_control_flow
    outer_name = name
    outer_signal_safe = signal_safe
    outer_is_stub = is_stub

<<<<<<< HEAD
    def wrap(func, categories=outer_categories, signature=outer_signature,
             custom_control_flow=outer_ccf, aliases=outer_aliases,
             name=outer_name, signal_safe=outer_signal_safe,
             is_stub=outer_is_stub):
        wrapper = SysCall(func, categories, signature, custom_control_flow,
                          aliases, name, signal_safe, is_stub)
=======
    def wrap(func,
             categories=outer_categories,
             signature=outer_signature,
             custom_control_flow=outer_ccf):
        wrapper = SysCall(func, categories, signature, custom_control_flow)
>>>>>>> 64fcf268
        return wrapper

    if len(args) == 1 and callable(args[0]):
        # decorator was called without keyword arguments, first argument is the
        # function, return a replacement function for the decorated function
        func = wrap(args[0], categories, signature, custom_control_flow,
                    aliases, name, signal_safe, is_stub=True)
        return func

    # decorator was called with keyword arguments, the returned function is
    # called with the decorated function and its result replaces the decorated
    # function
    return wrap


def assign_id(instances, instance):
    """Assign the shortest unique prefix ID to instance.

    This function uses instance.get_maximal_id() to assign the shortest unique
    prefix ID to this instance. If other instance IDs needs update they are
    updated.

    Example:
        Instance | ID  | Maximal ID
        ---------|-----|-----------
        I1       | 1.2 | 1.2.3.4
        I2       | 2   | 2.1.1
        I3       | 1.3 | 1.3.1.2.1

    Now Instance I4 with the maximal ID 1.3.1.1.1 should be added. The algorithm
    then assigns the ID 1.3.1.1 to I4 and 1.3.1.2 to I3.
    """
    other_ids = [(instances.vp.id[x].split('.'), x)
                 for x in instances.vertices() if x != instance]

    target_id = instances.vp.obj[instance].get_maximal_id().split('.')

    longest = 0
    must_be_longer = None
    for other_id, inst in other_ids:
        prefix = os.path.commonprefix([target_id, other_id])
        assert prefix != target_id, "Cannot find a unique id."
        longest = max(longest, len(prefix))
        if len(prefix) == len(other_id):
            assert must_be_longer is None, "Something went wrong."
            must_be_longer = inst

    if must_be_longer:
        other_id = instances.vp.obj[must_be_longer].get_maximal_id().split('.')
        prefix = os.path.commonprefix([target_id, other_id])
        assert prefix != target_id and prefix != other_id, "Cannot find a unique id."
        longest = len(prefix)
        instances.vp.id[must_be_longer] = '.'.join(other_id[:longest + 1])

    instances.vp.id[instance] = '.'.join(target_id[:longest + 1])


def find_return_value(abb, callpath, va):
    """Try to retrieve the best possible return value.

    The function first get the raw return value (the next store) and try to
    follow it back to the original value.

    Arguments:
    abb      -- The call instruction which return value should be retrieved.
    callpath -- The call context.
    va.      -- A ValueAnalyzer instance.

    Returns a ValueAnalyzerResult with empty attrs.
    """
    from ara.steps import get_native_component
    ValuesUnknown = get_native_component("ValuesUnknown")
    ValueAnalyzerResult = get_native_component("ValueAnalyzerResult")

    ret_val = va.get_return_value(abb, callpath=callpath)
    try:
        return va.get_memory_value(ret_val, callpath=callpath)
    except ValuesUnknown:
        return ValueAnalyzerResult(ret_val, [], None, callpath)


def connect_instances(instance_graph, src, tgt, abb, label, ty=None):
    src = instance_graph.vertex(src)
    tgt = instance_graph.vertex(tgt)
    # filter same interactions
    existing = instance_graph.edge(src, tgt, all_edges=True)
    for edge in existing:
        if all([instance_graph.ep[x][edge] == y for x, y in
                [("syscall", abb),
                 ("label", label),
                 ("type", (0 if ty is None else ty))]]):
            instance_graph.ep.quantity[edge] += 1
            return

    e = instance_graph.add_edge(src, tgt)
    instance_graph.ep.syscall[e] = abb
    instance_graph.ep.label[e] = label
    instance_graph.ep.quantity[e] = 1
    if ty is not None:
        instance_graph.ep.type[e] = ty


def connect_from_here(state, cpu_id, tgt, label, ty=None):
    """Connect the current instance with tgt.

    The current instance is specified by the current state and the active cpu.
    """
    cpu = state.cpus[cpu_id]
    connect_instances(state.instances,
                      cpu.control_instance,
                      tgt,
                      cpu.abb,
                      label,
                      ty=ty)

def add_self_edge(state, cpu_id, label, ty=None):
    cpu = state.cpus[cpu_id]
    connect_from_here(state, cpu_id, cpu.control_instance, label, ty)

def find_instance_node(instances, obj):
    for ins in instances.vertices():
        if instances.vp.obj[ins] is obj:
            return ins
    raise RuntimeError("Instance could not be found.")<|MERGE_RESOLUTION|>--- conflicted
+++ resolved
@@ -123,15 +123,10 @@
             else:
                 raise UnsuitableArgumentException(f"Value type {type(lvalue)} does not match wanted types {ty}.")
         else:
-<<<<<<< HEAD
             if ty == typing.Any or type(lvalue) == ty:
                 return lvalue
             else:
                 raise UnsuitableArgumentException(f"Value type {type(lvalue)} does not match wanted type {ty}.")
-=======
-            raise UnsuitableArgumentException(
-                f"Value type {type(lvalue)} does not match wanted type {ty}.")
->>>>>>> 64fcf268
 
     if isinstance(arg.ty, collections.abc.Container):
         return check_ty(value.value, arg.ty)
@@ -346,20 +341,12 @@
     outer_signal_safe = signal_safe
     outer_is_stub = is_stub
 
-<<<<<<< HEAD
     def wrap(func, categories=outer_categories, signature=outer_signature,
              custom_control_flow=outer_ccf, aliases=outer_aliases,
              name=outer_name, signal_safe=outer_signal_safe,
              is_stub=outer_is_stub):
         wrapper = SysCall(func, categories, signature, custom_control_flow,
                           aliases, name, signal_safe, is_stub)
-=======
-    def wrap(func,
-             categories=outer_categories,
-             signature=outer_signature,
-             custom_control_flow=outer_ccf):
-        wrapper = SysCall(func, categories, signature, custom_control_flow)
->>>>>>> 64fcf268
         return wrapper
 
     if len(args) == 1 and callable(args[0]):
