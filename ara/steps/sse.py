"""Container for SSE."""
from .step import Step
from .option import Option, String, Bool
from .cfg_traversal import Visitor, run_sse

import graph_tool
import os

from .printer import sstg_to_dot


class SSE(Step):
    """Run a single core SSE."""

    entry_point = Option(name="entry_point", help="system entry point",
                         ty=String())

    detailed_dump = Option(name="detailed_dump", help="Output the state graph every iteration (WARNING: produces _a lot of_ files).",
                           ty=Bool(),
                           default_value=False)

    def get_single_dependencies(self):
        if self._graph.os is None:
            return ["SysFuncts"]
        deps = self._graph.os.get_special_steps()
        return deps

    def dump_sstg(self, sstg, extra):
        dot_file = self.dump_prefix.get() + f"sstg.{extra}.dot"
        dot_path = os.path.abspath(dot_file)
        os.makedirs(os.path.dirname(dot_path), exist_ok=True)
        dot_graph = sstg_to_dot(sstg, f"SSTG {extra}")
        dot_graph.write(dot_path)
        self._log.info(f"Write SSTG to {dot_path}.")

    def run(self):
        entry_label = self.entry_point.get()
        if not entry_label:
            self._fail("Entry point must be given.")
        self._log.info(f"Analyzing entry point: '{entry_label}'")

        sstg = graph_tool.Graph()
        sstg.graph_properties["start"] = sstg.new_gp("long")
        sstg.vertex_properties["state"] = sstg.new_vp("object")
        sstg.edge_properties["syscall"] = sstg.new_ep("object")
<<<<<<< HEAD
=======
        sstg.edge_properties["bcet"] = sstg.new_ep("int64_t", val=-1)
        sstg.edge_properties["wcet"] = sstg.new_ep("int64_t", val=-1)
>>>>>>> 13caf2e0

        os_state = self._graph.os.get_initial_state(
            self._graph.cfg, self._graph.instances
        )

        first = sstg.add_vertex()
        sstg.vp.state[first] = os_state
        state_map = {hash(os_state): first}
        sstg.gp.start = int(first)

        assert len(os_state.cpus) == 1, "SSE does not support more than one CPU."

        class SSEVisitor(Visitor):
            PREVENT_MULTIPLE_VISITS = False
            CFG_CONTEXT = None

            @staticmethod
            def get_initial_state():
                return os_state

            @staticmethod
            def init_execution(_):
                return

            @staticmethod
            def schedule(new_states):
                return self._graph.os.schedule(new_states, [0])

            @staticmethod
            def add_state(new_state):
                s_hash = hash(new_state)
                if s_hash not in state_map:
                    s = sstg.add_vertex()
                    sstg.vp.state[s] = new_state
                    state_map[s_hash] = s
                    return True
                return False

            @staticmethod
            def add_transition(source, target):
                sstg.add_edge(state_map[hash(source)], state_map[hash(target)])

            @staticmethod
            def next_step(counter):
                if self.detailed_dump.get():
                    self.dump_sstg(sstg, extra=counter)

        run_sse(
            self._graph,
            self._graph.os,
            visitor=SSEVisitor(),
            logger=self._log,
        )

        # store result
        self._graph.sstg = sstg

        if self.dump.get():
            self._step_manager.chain_step(
                {
                    "name": "Printer",
                    "dot": self.dump_prefix.get() + "sstg.dot",
                    "graph_name": "SSTG",
                    "subgraph": "sstg",
                }
            )<|MERGE_RESOLUTION|>--- conflicted
+++ resolved
@@ -43,11 +43,8 @@
         sstg.graph_properties["start"] = sstg.new_gp("long")
         sstg.vertex_properties["state"] = sstg.new_vp("object")
         sstg.edge_properties["syscall"] = sstg.new_ep("object")
-<<<<<<< HEAD
-=======
         sstg.edge_properties["bcet"] = sstg.new_ep("int64_t", val=-1)
         sstg.edge_properties["wcet"] = sstg.new_ep("int64_t", val=-1)
->>>>>>> 13caf2e0
 
         os_state = self._graph.os.get_initial_state(
             self._graph.cfg, self._graph.instances
