"""Container for Sysfuncts."""
<<<<<<< HEAD
from ara.graph import Graph
from ara.os import get_oses
=======
from ara.os import get_syscalls
>>>>>>> 118f35ec
from .step import Step


class SysFuncts(Step):
    """Label system functions as such and detect the OS."""

    def get_single_dependencies(self):
        return ["LLVMMap"]

    def is_syscall(self, syscall_name):
        for os in self.oses:
            if os.is_syscall(syscall_name):
                if self._graph.os in [None, os]:
                    self._graph.os = os
                else:
                    self.fail(f"Call {syscall_name} does not fit to OS {self._graph.os}.")
                return True
        return False

    def run(self):
        self.oses = get_oses()

<<<<<<< HEAD
        for nod in self._graph.functs.vertices():
            call = self._graph.functs.vp.name[nod]
            self._graph.functs.vp.syscall[nod] = self.is_syscall(call)
=======
        functs = self._graph.functs
        for nod in functs.vertices():
            call = functs.vp.name[nod]
            found = call in syscalls
            functs.vp.sysfunc[nod] = found
            if found:
                os = syscalls[call]
                if self._graph.os in [None, os]:
                    self._graph.os = os
                else:
                    self.fail(f"Call {call} does not fit to OS {self._graph.os}.")
>>>>>>> 118f35ec
        if self._graph.os is None:
            self._log.warn("OS cannot be detected. Are there any syscalls?")

        if self.dump.get():
            self._step_manager.chain_step(
                {"name": "Printer",
                 "dot": self.dump_prefix.get() + "dot",
                 "graph_name": 'CFG with syscall functions',
                 "subgraph": 'abbs'}
            )<|MERGE_RESOLUTION|>--- conflicted
+++ resolved
@@ -1,10 +1,8 @@
 """Container for Sysfuncts."""
-<<<<<<< HEAD
+
 from ara.graph import Graph
 from ara.os import get_oses
-=======
-from ara.os import get_syscalls
->>>>>>> 118f35ec
+
 from .step import Step
 
 
@@ -27,23 +25,9 @@
     def run(self):
         self.oses = get_oses()
 
-<<<<<<< HEAD
         for nod in self._graph.functs.vertices():
             call = self._graph.functs.vp.name[nod]
             self._graph.functs.vp.syscall[nod] = self.is_syscall(call)
-=======
-        functs = self._graph.functs
-        for nod in functs.vertices():
-            call = functs.vp.name[nod]
-            found = call in syscalls
-            functs.vp.sysfunc[nod] = found
-            if found:
-                os = syscalls[call]
-                if self._graph.os in [None, os]:
-                    self._graph.os = os
-                else:
-                    self.fail(f"Call {call} does not fit to OS {self._graph.os}.")
->>>>>>> 118f35ec
         if self._graph.os is None:
             self._log.warn("OS cannot be detected. Are there any syscalls?")
 
