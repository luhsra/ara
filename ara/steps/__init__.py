import ara.steps.py_logging


def provide_steps():
    from .step import provide_steps as _native_provide
    from .apply_timings import ApplyTimings
    from .callgraph_stats import CallGraphStats
    from .classify_specializations_freertos import ClassifySpecializationsFreeRTOS
    from .create_abbs import CreateABBs
    from .cfg_optimize import CFGOptimize
    from .cfg_stats import CFGStats
    from .dummy import Dummy
    from .dump_cfg import DumpCFG
    from .dump_instances import DumpInstances
    from .fake_timings import FakeTimings
    from .generator import Generator
    from .icfg import ICFG
    from .load_oil import LoadOIL
    from .lock_elision import LockElision
    from .manual_corrections import ManualCorrections
    from .printer import Printer
    from .recursive_functions import RecursiveFunctions
    from .reduce_sstg import ReduceSSTG
    from .register_task_entry import RegisterTaskEntry
    from .sia import SIA, InteractionAnalysis
    from .mark_loop_head import MarkLoopHead
    from .multisse import MultiSSE
    from .sse import SSE
    from .sstg_stats import SSTGStats
    from .syscall import Syscall
    from .sysfuncts import SysFuncts
    from .system_relevant_functions import SystemRelevantFunctions
<<<<<<< HEAD
    from .zephyr_static_post import ZephyrStaticPost
    from .posix_init import POSIXInit
=======
    from .instance_graph_stats import InstanceGraphStats
>>>>>>> 9b3b67d5

    for step in _native_provide():
        yield step

    yield ApplyTimings
    yield CFGOptimize
    yield CFGStats
    yield CallGraphStats
    yield ClassifySpecializationsFreeRTOS
    yield CreateABBs
    yield Dummy
    yield DumpCFG
    yield DumpInstances
    yield FakeTimings
    yield Generator
    yield ICFG
    yield InteractionAnalysis
    yield LoadOIL
    yield LockElision
    yield ManualCorrections
    yield MarkLoopHead
    yield MultiSSE
    yield Printer
    yield RecursiveFunctions
    yield ReduceSSTG
    yield RegisterTaskEntry
    yield SIA
    yield SSE
    yield SSTGStats
    yield SysFuncts
    yield Syscall
    yield SystemRelevantFunctions
<<<<<<< HEAD
    yield ZephyrStaticPost
    yield POSIXInit
=======
    yield InstanceGraphStats
>>>>>>> 9b3b67d5


def get_native_component(name: str):
    # direct import would result in dependency conflicts
    from .step import (ValueAnalyzer, ValueAnalyzerResult, ValuesUnknown,
                       ConnectionStatusUnknown)
    components = {"ValueAnalyzer": ValueAnalyzer,
                  "ValueAnalyzerResult": ValueAnalyzerResult,
                  "ValuesUnknown": ValuesUnknown,
                  "ConnectionStatusUnknown": ConnectionStatusUnknown}
    return components[name]<|MERGE_RESOLUTION|>--- conflicted
+++ resolved
@@ -30,12 +30,9 @@
     from .syscall import Syscall
     from .sysfuncts import SysFuncts
     from .system_relevant_functions import SystemRelevantFunctions
-<<<<<<< HEAD
     from .zephyr_static_post import ZephyrStaticPost
     from .posix_init import POSIXInit
-=======
     from .instance_graph_stats import InstanceGraphStats
->>>>>>> 9b3b67d5
 
     for step in _native_provide():
         yield step
@@ -68,12 +65,9 @@
     yield SysFuncts
     yield Syscall
     yield SystemRelevantFunctions
-<<<<<<< HEAD
     yield ZephyrStaticPost
     yield POSIXInit
-=======
     yield InstanceGraphStats
->>>>>>> 9b3b67d5
 
 
 def get_native_component(name: str):
