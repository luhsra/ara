import ara.steps.py_logging


def provide_steps():
    from .step import provide_steps as _native_provide
    from .callgraph_stats import CallGraphStats
    from .classify_specializations_freertos import ClassifySpecializationsFreeRTOS
    from .create_abbs import CreateABBs
    from .cfg_optimize import CFGOptimize
    from .cfg_stats import CFGStats
    from .dummy import Dummy
    from .dump_cfg import DumpCFG
    from .dump_instances import DumpInstances
    from .generator import Generator
    from .icfg import ICFG
    from .load_oil import LoadOIL
    from .lock_elision import LockElision
    from .manual_corrections import ManualCorrections
    from .printer import Printer
    from .recursive_functions import RecursiveFunctions
    from .reduce_sstg import ReduceSSTG
    from .register_task_entry import RegisterTaskEntry
    from .sia import SIA, InteractionAnalysis
    from .multisse import MultiSSE
    from .sse import SSE
<<<<<<< HEAD
=======
    from .sstg_stats import SSTGStats
>>>>>>> fe8fc833
    from .syscall import Syscall
    from .sysfuncts import SysFuncts
    from .system_relevant_functions import SystemRelevantFunctions
    from .zephyr_static_post import ZephyrStaticPost

    for step in _native_provide():
        yield step

    yield CFGOptimize
    yield CFGStats
    yield CallGraphStats
    yield ClassifySpecializationsFreeRTOS
    yield CreateABBs
    yield Dummy
    yield DumpCFG
    yield DumpInstances
    yield Generator
    yield ICFG
    yield InteractionAnalysis
    yield LoadOIL
    yield LockElision
    yield ManualCorrections
    yield MultiSSE
    yield Printer
    yield RecursiveFunctions
    yield ReduceSSTG
    yield RegisterTaskEntry
    yield SIA
    yield SSE
<<<<<<< HEAD
=======
    yield SSTGStats
>>>>>>> fe8fc833
    yield SysFuncts
    yield Syscall
    yield SystemRelevantFunctions
    yield ZephyrStaticPost


def get_native_component(name: str):
    # direct import would result in dependency conflicts
    from .step import (ValueAnalyzer, ValueAnalyzerResult, ValuesUnknown,
                       ConnectionStatusUnknown)
    components = {"ValueAnalyzer": ValueAnalyzer,
                  "ValueAnalyzerResult": ValueAnalyzerResult,
                  "ValuesUnknown": ValuesUnknown,
                  "ConnectionStatusUnknown": ConnectionStatusUnknown}
    return components[name]<|MERGE_RESOLUTION|>--- conflicted
+++ resolved
@@ -23,10 +23,7 @@
     from .sia import SIA, InteractionAnalysis
     from .multisse import MultiSSE
     from .sse import SSE
-<<<<<<< HEAD
-=======
     from .sstg_stats import SSTGStats
->>>>>>> fe8fc833
     from .syscall import Syscall
     from .sysfuncts import SysFuncts
     from .system_relevant_functions import SystemRelevantFunctions
@@ -56,10 +53,7 @@
     yield RegisterTaskEntry
     yield SIA
     yield SSE
-<<<<<<< HEAD
-=======
     yield SSTGStats
->>>>>>> fe8fc833
     yield SysFuncts
     yield Syscall
     yield SystemRelevantFunctions
