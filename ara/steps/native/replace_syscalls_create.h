// vim: set noet ts=4 sw=4:

#pragma once

#include "option.h"
#include "step.h"

#include <boost/python.hpp>
#include <graph.h>
#include <llvm/IR/Function.h>
#include <llvm/IR/IRBuilder.h>
#include <llvm/IR/Value.h>

namespace ara::step {
	class ReplaceSyscallsCreate : public ConfStep<ReplaceSyscallsCreate> {
	  private:
		using ConfStep<ReplaceSyscallsCreate>::ConfStep;
		bool handle_tcb_ref_param(llvm::IRBuilder<>& Builder, llvm::Value* tcb_ref, llvm::Value* the_tcb);
		bool replace_call_with_true(llvm::CallBase* call);
		llvm::Function* get_fn(const char* name);

	  public:
		static std::string get_name() { return "ReplaceSyscallsCreate"; }
		static std::string get_description();

<<<<<<< HEAD
		virtual void run() override;

		bool replace_mutex_create_static(uintptr_t where, char* symbol_metadata);
		bool replace_mutex_create_initialized(uintptr_t where, char* symbol_metadata);
		bool replace_queue_create_static(uintptr_t where, char* symbol_metadata, char* symbol_storage);
		bool replace_queue_create_initialized(uintptr_t where, char* symbol_metadata);
		bool replace_task_create_static(uintptr_t where, char* handle_name, char* stack_name);
		bool replace_task_create_initialized(uintptr_t where, char* handle_name);
=======
		virtual void run(graph::Graph& graph) override;
		bool replace_mutex_create_static(graph::Graph& graph, uintptr_t where, char* symbol_metadata);
		bool replace_mutex_create_initialized(graph::Graph& graph, uintptr_t where, char* symbol_metadata);
		bool replace_queue_create_static(graph::Graph& graph, uintptr_t where, char* symbol_metadata,
		                                 char* symbol_storage);
		bool replace_queue_create_initialized(graph::Graph& graph, uintptr_t where, char* symbol_metadata);
		PyObject* replace_task_create_static(graph::Graph& graph, boost::python::object task);
		PyObject* replace_task_create_initialized(graph::Graph& graph, boost::python::object task);
		PyObject* replace_task_create(graph::Graph& graph, PyObject* pyo_task);
>>>>>>> beda2e86
	};
} // namespace ara::step<|MERGE_RESOLUTION|>--- conflicted
+++ resolved
@@ -15,15 +15,16 @@
 	class ReplaceSyscallsCreate : public ConfStep<ReplaceSyscallsCreate> {
 	  private:
 		using ConfStep<ReplaceSyscallsCreate>::ConfStep;
-		bool handle_tcb_ref_param(llvm::IRBuilder<>& Builder, llvm::Value* tcb_ref, llvm::Value* the_tcb);
-		bool replace_call_with_true(llvm::CallBase* call);
+		PyObject* handle_tcb_ref_param(llvm::IRBuilder<>& Builder, llvm::Value* tcb_ref, llvm::Value* the_tcb);
+		PyObject* replace_call_with_true(llvm::CallBase* call);
 		llvm::Function* get_fn(const char* name);
+		llvm::BasicBlock* create_bb(boost::python::object task);
+		PyObject* replace_call_with_activate(llvm::CallBase* call, llvm::Value* tcb);
 
 	  public:
 		static std::string get_name() { return "ReplaceSyscallsCreate"; }
 		static std::string get_description();
 
-<<<<<<< HEAD
 		virtual void run() override;
 
 		bool replace_mutex_create_static(uintptr_t where, char* symbol_metadata);
@@ -32,16 +33,8 @@
 		bool replace_queue_create_initialized(uintptr_t where, char* symbol_metadata);
 		bool replace_task_create_static(uintptr_t where, char* handle_name, char* stack_name);
 		bool replace_task_create_initialized(uintptr_t where, char* handle_name);
-=======
-		virtual void run(graph::Graph& graph) override;
-		bool replace_mutex_create_static(graph::Graph& graph, uintptr_t where, char* symbol_metadata);
-		bool replace_mutex_create_initialized(graph::Graph& graph, uintptr_t where, char* symbol_metadata);
-		bool replace_queue_create_static(graph::Graph& graph, uintptr_t where, char* symbol_metadata,
-		                                 char* symbol_storage);
-		bool replace_queue_create_initialized(graph::Graph& graph, uintptr_t where, char* symbol_metadata);
-		PyObject* replace_task_create_static(graph::Graph& graph, boost::python::object task);
-		PyObject* replace_task_create_initialized(graph::Graph& graph, boost::python::object task);
-		PyObject* replace_task_create(graph::Graph& graph, PyObject* pyo_task);
->>>>>>> beda2e86
+		PyObject* replace_task_create_static(boost::python::object task);
+		PyObject* replace_task_create_initialized(boost::python::object task);
+		PyObject* replace_task_create(PyObject* pyo_task);
 	};
 } // namespace ara::step