#include "value_analyzer.h"

#include "common/llvm_common.h"
#include "common/util.h"

#include <boost/range/adaptor/indexed.hpp>
#include <boost/range/adaptor/map.hpp>
#include <pyllco.h>

extern PyObject* py_valueerror;
extern PyObject* py_connectionerror;

namespace ara::cython {

	void raise_py_valueerror() {
		try {
			throw;
		} catch (ValuesUnknown& e) {
			PyErr_SetString(py_valueerror, e.what());
		} catch (ConnectionStatusUnknown& e) {
			PyErr_SetString(py_connectionerror, e.what());
		} catch (const std::exception& e) {
			PyErr_SetString(PyExc_RuntimeError, e.what());
		}
	}
} // namespace ara::cython

namespace ara::step {
	// helper functions
	namespace {
		using Manip = std::function<Logger::LogStream&(Logger::LogStream&)>;
		Manip pretty_print(const llvm::Value& val) {
			return [&](Logger::LogStream& ls) -> Logger::LogStream& {
				if (const llvm::Function* f = llvm::dyn_cast<llvm::Function>(&val)) {
					return ls << f->getName().str();
				} else {
					return ls << val;
				}
			};
		}

		Manip offset_print(const std::vector<const llvm::GetElementPtrInst*>& vec) {
			return [&](Logger::LogStream& ls) -> Logger::LogStream& {
				ls << "[";
				for (const auto& gep : vec) {
					ls << *gep << ", ";
				}
				ls << "]";
				return ls;
			};
		}

		/**
		 * Calculate the static offset of a GetElementPtrInst.
		 *
		 * Return an offset, std::nullopt otherwise.
		 */
		std::optional<int64_t> get_offset(const llvm::GetElementPtrInst* gep, const llvm::Module& llvm_module) {
			assert(gep != nullptr && "GEP is null");
			const auto layout = llvm_module.getDataLayout();
			llvm::APInt ap_offset(layout.getIndexSizeInBits(gep->getPointerAddressSpace()), 0, true);
			bool success = gep->accumulateConstantOffset(layout, ap_offset);
			if (!success) {
				return std::nullopt;
			}
			return ap_offset.getSExtValue();
		}

		std::optional<std::vector<int64_t>>
		convert_to_number_offsets(const std::vector<const llvm::GetElementPtrInst*>& offsets, const llvm::Module& llvm_module) {
			std::vector<int64_t> number_offsets;
			for (const auto& gep : offsets) {
				auto number = get_offset(gep, llvm_module);
				if (!number) {
					return std::nullopt;
				}
				number_offsets.push_back(*number);
			}
			return number_offsets;
		}

		std::optional<SVF::CallSiteID> get_callsite_id(const SVF::VFGEdge* edge) {
			if (const auto* node = llvm::dyn_cast<SVF::CallDirSVFGEdge>(edge)) {
				return node->getCallSiteId();
			}
			if (const auto* node = llvm::dyn_cast<SVF::CallIndSVFGEdge>(edge)) {
				return node->getCallSiteId();
			}
			if (const auto* node = llvm::dyn_cast<SVF::RetDirSVFGEdge>(edge)) {
				return node->getCallSiteId();
			}
			if (const auto* node = llvm::dyn_cast<SVF::RetIndSVFGEdge>(edge)) {
				return node->getCallSiteId();
			}
			return std::nullopt;
		}

		const SVF::PTACallGraphEdge* get_callsite(const SVF::VFGEdge* edge, const SVF::PTACallGraph* callgraph) {
			auto id = get_callsite_id(edge);
			if (!id) {
				return nullptr;
			}
			const SVF::CallBlockNode* cbn = callgraph->getCallSite(*id);
			if (cbn == nullptr) {
				return nullptr;
			}

			// get call site
			assert(callgraph->hasCallGraphEdge(cbn) && "no valid call graph edge found");
			SVF::PTACallGraphEdge* call_site = nullptr;
			for (auto bi = callgraph->getCallEdgeBegin(cbn); bi != callgraph->getCallEdgeEnd(cbn); ++bi) {
				if (id == (*bi)->getCallSiteID()) {
					call_site = *bi;
					break;
				}
			}
			assert(call_site != nullptr && "no matching PTACallGraphEdge for CallDirSVFGEdge.");

			return call_site;
		}

	} // namespace

	std::ostream& operator<<(std::ostream& os, const WaitingReason& w) {
		switch (w) {
		case WaitingReason::not_set:
			return os << "WaitingReason::not_set";
		case WaitingReason::in_phi:
			return os << "WaitingReason::in_phi";
		case WaitingReason::i_am_manager:
			return os << "WaitingReason::i_am_manager";
		}
		return os;
	}

	std::ostream& operator<<(std::ostream& os, const Status& s) {
		switch (s) {
		case Status::active:
			return os << "Status::active";
		case Status::sleeping:
			return os << "Status::sleeping";
		case Status::dead:
			return os << "Status::dead";
		}
		return os;
	}

	template <typename SVFG>
	std::ostream& operator<<(std::ostream& os, const Node<SVFG> node) {
		// TODO: make print tidy
		os << "Node(";
		os << node;
		os << ')' << std::endl;
		return os;
	}

	template <typename SVFG>
	std::ostream& operator<<(std::ostream& os, const PrintableEdge<SVFG>& edge) {
		os << "Edge(";
		os << source(edge.edge, edge.g);
		os << "->";
		os << target(edge.edge, edge.g);
		os << ')' << std::endl;
		return os;
	}

	template <class SVFG>
	void Traverser<SVFG>::remove(size_t traverser_id) {
		workers.erase(traverser_id);
		// keep going
		act_if_necessary();
	}

	template <class SVFG>
	void Traverser<SVFG>::die() {
		this->dbg() << "change status: dead" << std::endl;
		status = Status::dead;
	}

	template <class SVFG>
	void Traverser<SVFG>::die_and_notify() {
		die();
		boss->remove(get_id());
	}

	template <class SVFG>
	void Traverser<SVFG>::sleep() {
		this->dbg() << "change status: sleeping" << std::endl;
		status = Status::sleeping;
	}

	template <class SVFG>
	void Traverser<SVFG>::wakeup() {
		this->dbg() << "change status: active" << std::endl;
		status = Status::active;
	}

	template <class SVFG>
	void Traverser<SVFG>::do_step() {
		assert(!trace.empty());
		Edge<SVFG> current_edge = trace.back();
		if (!skip_first_edge) {
			this->dbg() << "Analyzing edge " << PrintableEdge(current_edge, caretaker.get_g()) << std::endl;
			if (eval_result(handle_edge(current_edge))) {
				return;
			}
			skip_first_edge = false;
		}

		const Node<SVFG> current_node = source(current_edge, caretaker.get_g());
		this->dbg() << "Analyzing node " << current_node << std::endl;
		if (die_at_visited && caretaker.is_visited(current_node)) {
			this->die_and_notify();
			return;
		}
		caretaker.mark_visited(current_node);

		if (eval_result(handle_node(current_node))) {
			return;
		}

		eval_result(advance(current_node));
	}

	template <class SVFG>
	const SVF::PTACallGraphEdge* Traverser<SVFG>::t_get_callsite(const SVF::VFGEdge* edge) const {
		return get_callsite(edge, caretaker.get_svf_call_graph());
	}

	template <class SVFG>
	std::pair<CPA, const SVF::PTACallGraphEdge*>
	Traverser<SVFG>::evaluate_callpath(const Edge<SVFG>& edge, const graph::CallPath& cpath) const {
		SVF::VFGEdge* vfg_edge = caretaker.get_svfg()->template get_edge_obj<SVFG>(edge);
		bool is_call = vfg_edge != nullptr &&
		               (llvm::isa<SVF::CallDirSVFGEdge>(vfg_edge) || llvm::isa<SVF::CallIndSVFGEdge>(vfg_edge));
		bool is_ret = vfg_edge != nullptr &&
		              (llvm::isa<SVF::RetDirSVFGEdge>(vfg_edge) || llvm::isa<SVF::RetIndSVFGEdge>(vfg_edge));

		const SVF::PTACallGraphEdge* cg_edge = t_get_callsite(vfg_edge);
		if (cg_edge == nullptr) {
			return std::make_pair(CPA::keep, cg_edge);
		}
		if (cpath.size() == 0) {
			if (is_ret) {
				return std::make_pair(CPA::add, cg_edge);
			} else {
				// actually, this cannot not happen, if the call path begins at a root node such as main()
				// if this happens anyway, it is wanted by the user of the ValueAnlyzer
				// in this case we just ignore the call path
				return std::make_pair(CPA::keep, cg_edge);
			}
		}

		const SVF::PTACallGraphEdge* current = cpath.svf_at(cpath.size() - 1);
		if (is_call && *cg_edge == current) {
			return std::make_pair(CPA::drop, cg_edge);
		}

		if (is_ret) {
			const auto* node = current->getDstNode();
			for (const SVF::PTACallGraphEdge* out_edge :
			     boost::make_iterator_range(node->OutEdgeBegin(), node->OutEdgeEnd())) {
				if (*cg_edge == out_edge) {
					this->dbg() << "Found valid return edge. Go a level further down..." << std::endl;
					return std::make_pair(CPA::add, cg_edge);
				}
			}
		}
		return std::make_pair(CPA::false_path, cg_edge);
	}

	template <class SVFG>
	void Traverser<SVFG>::update_call_path(const CPA action, const SVF::PTACallGraphEdge* edge) {
		switch (action) {
		case CPA::drop:
			call_path.pop_back();
			return;
		case CPA::add:
			call_path.add_call_site(caretaker.get_call_graph(), safe_deref(edge));
			return;
		case CPA::keep:
			// do nothing
			return;
		case CPA::false_path:
			assert(false && "cannot handle false_path");
			return;
		}
	}

	template <class SVFG>
	void Traverser<SVFG>::add_edge_to_trace(const Edge<SVFG>& edge) {
		this->trace.emplace_back(edge);
		this->path.template add_edge<SVFG>(caretaker.get_tracer(), edge, caretaker.get_g());
		caretaker.get_tracer().go_to_node(this->entity, this->path, false);
	}

	template <class SVFG>
	TraversalResult<SVFG> Traverser<SVFG>::advance(const Node<SVFG> node, bool only_delegate) {
		// go into the direction of the first edge yourself or delegate
		bool first = !only_delegate;

		auto new_boss = (only_delegate) ? this : this->boss;

		// make a copy since we can change this->call_path in the first iteration
		graph::CallPath cp = call_path;
		unsigned spawned_traversers = 0;
		for (auto edge : graph_tool::in_edges_range(node, caretaker.get_g())) {
			this->dbg() << "Eval Callpath: " << cp << " | " << PrintableEdge(edge, caretaker.get_g()) << std::endl;

			tracer::GraphPath eval_path = this->path.clone();
			eval_path.template add_edge<SVFG>(caretaker.get_tracer(), edge, caretaker.get_g());
			caretaker.get_tracer().entity_is_looking_at(this->entity, eval_path);

			auto [action, cg_edge] = evaluate_callpath(edge, cp);
			if (action == CPA::false_path) {
				this->dbg() << "False path: " << PrintableEdge(edge, caretaker.get_g()) << std::endl;
				continue;
			}

			++spawned_traversers;
			if (first) {
				this->dbg() << "Advance: self, go to " << PrintableEdge(edge, caretaker.get_g()) << std::endl;
				caretaker.get_tracer().go_to_node(this->entity, eval_path, false);
				this->path = eval_path;
				update_call_path(action, cg_edge);
				first = false;
				continue;
			}
			auto worker = std::make_shared<Traverser<SVFG>>(new_boss, edge, cp, caretaker);
			this->dbg() << "COPY: Src: " << offset_print(offset) << " Dst: " << offset_print(worker->offset)
			            << std::endl;
			worker->offset = offset;
			this->dbg() << "COPY: Src: " << offset_print(offset) << " Dst: " << offset_print(worker->offset)
			            << std::endl;
			worker->level = level;
			worker->update_call_path(action, cg_edge);
			new_boss->hire(worker);
			this->dbg() << "Advance: new " << *worker << std::endl;
			this->caretaker.add_traverser(worker);
		}
		if (spawned_traversers == 0) {
			this->dbg() << "Advance: No further path. Die." << std::endl;
			return Die();
		}
		return KeepGoing();
	}

	template <class SVFG>
	void Traverser<SVFG>::sleep_and_send(Report<SVFG>&& report) {
		this->sleep();
		boss->send_report(std::move(report));
	}

	template <class SVFG>
	bool Traverser<SVFG>::eval_result(TraversalResult<SVFG>&& result) {
		bool ret = false;
		std::visit(overloaded{[&](Finished<SVFG> f) {
			                      this->dbg() << "Finished: Send report" << std::endl;
			                      sleep_and_send(std::move(f.report));
			                      ret = true;
		                      },
		                      [&](Wait w) {
			                      this->dbg() << "Waiting for reason " << w.reason << std::endl;
			                      reason = w.reason;
			                      this->sleep();
			                      ret = true;
		                      },
		                      [&](KeepGoing) { ret = false; },
		                      [&](Die) {
			                      this->die_and_notify();
			                      ret = true;
		                      }},
		           result);
		return ret;
	}

	template <class SVFG>
	TraversalResult<SVFG> Traverser<SVFG>::handle_edge(const Edge<SVFG>& edge) {
		SVF::VFGEdge* vfg_edge = caretaker.get_svfg()->template get_edge_obj<SVFG>(edge);
		auto hint = caretaker.get_hint();
		auto good_edge = [&]() {
			if (hint == graph::SigType::symbol) {
				return llvm::isa<SVF::CallDirSVFGEdge>(vfg_edge);
			}
			return llvm::isa<SVF::CallDirSVFGEdge>(vfg_edge) || llvm::isa<SVF::CallIndSVFGEdge>(vfg_edge);
		};
		if (good_edge()) {
			const SVF::PTACallGraphEdge* cg_edge = t_get_callsite(vfg_edge);
			if (cg_edge && call_path.size() > 0 && *cg_edge == call_path.svf_at(call_path.size() - 1)) {
				this->dbg() << "Found call edge further down. This could not be. Die: " << *vfg_edge << std::endl;
				return Die();
			} else {
				this->dbg() << "Found call edge up, waiting for other nodes: " << *vfg_edge << std::endl;
				level++;
				return Finished<SVFG>{EndOfFunction()};
			}
		}
		if (hint == graph::SigType::symbol && llvm::isa<SVF::CallIndSVFGEdge>(vfg_edge)) {
			this->dbg() << "Found indirect call edge up, while searching for symbols, die: " << *vfg_edge << std::endl;
			return Die();
		}

		return KeepGoing();
	}

	template <class SVFG>
	TraversalResult<SVFG> Traverser<SVFG>::handle_node(const Node<SVFG> node) {
		this->dbg() << "Handle node: " << node << std::endl;
		SVF::VFGNode* svf_node = caretaker.get_svfg()->template get_node_obj<SVFG>(node);
		auto id = caretaker.get_obj_id(node, offset, call_path);
		if (id) {
			this->dbg() << "Found a previous assigned object." << std::endl;
			this->dbg() << "CallPath: " << call_path << std::endl;
			this->dbg() << "Asked for: " << node << " " << offset_print(offset) << std::endl;
			return Finished<SVFG>{FoundValue<SVFG>{*id, node, {}, call_path}};
		}
		if (llvm::isa<SVF::NullPtrVFGNode>(svf_node)) {
			// Sigtype is not important here, a nullptr serves as value and symbol.
			this->dbg() << "Found a nullptr." << std::endl;
			auto nullval = llvm::ConstantPointerNull::get(
			    llvm::PointerType::get(llvm::IntegerType::get(caretaker.get_module().getContext(), 8), 0));
			return Finished<SVFG>{FoundValue<SVFG>{nullval, node, offset, std::nullopt}};
		}

		if (auto stmt = llvm::dyn_cast<SVF::StmtVFGNode>(svf_node)) {
			const llvm::Value* val = stmt->getPAGEdge()->getValue();
			auto hint = caretaker.get_hint();

			if (llvm::isa<llvm::GlobalValue>(val)) {
				// GlobalValues are call path independent so check for object assignment again
				auto id = caretaker.get_obj_id(node, offset, graph::CallPath());
				if (id) {
					this->dbg() << "Found a previous assigned object." << std::endl;
					this->dbg() << "CallPath: " << call_path << std::endl;
					this->dbg() << "Asked for: " << node << " " << offset_print(offset) << std::endl;
					return Finished<SVFG>{FoundValue<SVFG>{*id, node, {}, graph::CallPath()}};
				}
			}

			if (const llvm::GetElementPtrInst* i = llvm::dyn_cast<llvm::GetElementPtrInst>(val)) {
				this->dbg() << "Found GetElementPtrInst: " << pretty_print(*i) << std::endl;
				offset.emplace_back(i);
				this->dbg() << "New offset: " << offset_print(offset) << std::endl;
			}

			if (hint == graph::SigType::value || hint == graph::SigType::undefined) {
				if (const llvm::ConstantData* c = llvm::dyn_cast<llvm::ConstantData>(val)) {
					this->dbg() << "Found constant data: " << pretty_print(*c) << std::endl;
					return Finished<SVFG>{FoundValue<SVFG>{c, node, offset, std::nullopt}};
				}

				if (const llvm::Function* func = llvm::dyn_cast<llvm::Function>(val)) {
					this->dbg() << "Found function: " << pretty_print(*func) << std::endl;
					return Finished<SVFG>{FoundValue<SVFG>{func, node, offset, std::nullopt}};
				}

				if (const llvm::GlobalVariable* gv = llvm::dyn_cast<llvm::GlobalVariable>(val)) {
					if (gv->hasExternalLinkage()) {
						this->dbg() << "Found global external constant: " << pretty_print(*gv) << std::endl;
						return Finished<SVFG>{FoundValue<SVFG>{gv, node, offset, std::nullopt}};
					} else if (gv->getNumOperands() > 0) { // TODO consider using offset
						// special handling for strings, they are pointer to constant data
						const llvm::Value* gvv = gv->getOperand(0);
						if (gvv != nullptr) {
							if (const llvm::ConstantData* gvvc = llvm::dyn_cast<llvm::ConstantData>(gvv)) {
								this->dbg() << "Found global constant data: " << pretty_print(*gvvc) << std::endl;
								return Finished<SVFG>{FoundValue<SVFG>{gvvc, node, {}, std::nullopt}};
							}
						}
					}
				}
			}

			if (hint == graph::SigType::symbol) {
				if (const llvm::GlobalValue* gv = llvm::dyn_cast<llvm::GlobalValue>(val)) {
					this->dbg() << "Found global value: " << pretty_print(*gv) << std::endl;
					return Finished<SVFG>{FoundValue<SVFG>{gv, node, offset, std::nullopt}};
				}

				if (const llvm::AllocaInst* ai = llvm::dyn_cast<llvm::AllocaInst>(val)) {
					this->dbg() << "Found alloca instruction (local variable): " << pretty_print(*ai) << std::endl;
					return Finished<SVFG>{FoundValue<SVFG>{ai, node, offset, call_path}};
				}
			}
		}
		if (llvm::isa<SVF::PHIVFGNode>(svf_node)) {
			this->dbg() << "Found PHIVFGNode, spawn subtraversers: " << node << std::endl;
			auto result = advance(node, /* only_delegate= */ true);
			if (std::holds_alternative<Die>(result)) {
				return result;
			}
			return Wait{WaitingReason::in_phi};
		}
		return KeepGoing();
	}

	template <class SVFG>
	void Traverser<SVFG>::act_if_necessary() {
		// output
		this->dbg() << "Worker has changed something, check if action is required." << std::endl;
		this->dbg() << "Current workers:" << std::endl;
		for (auto worker : workers | boost::adaptors::map_values) {
			this->dbg() << "Worker: " << *worker << std::endl;
		}
		// check
		if (workers.size() == 0) {
			this->die_and_notify();
			return;
		}
		if (std::all_of(workers.begin(), workers.end(), [](auto w) {
			    return w.second->get_status() == Status::sleeping && w.second->reason != WaitingReason::in_phi;
		    })) {
			this->dbg() << "Got all reports. Acting..." << std::endl;
			handle_reports();
		} else {
			this->dbg() << "No action required." << std::endl;
		}
	}

	template <class SVFG>
	void Traverser<SVFG>::send_report(Report<SVFG>&& report) {
		reports.emplace_back(report);
		act_if_necessary();
	}

	template <class SVFG>
	void Traverser<SVFG>::handle_found_value(FoundValue<SVFG>&& report) {
		sleep_and_send(report);
	}

	template <class SVFG>
	void Traverser<SVFG>::cleanup_workers() {
		// TODO use std::erase_if in C++20
		auto it = workers.begin();
		while (it != workers.end()) {
			if (it->second->get_status() == Status::dead) {
				it = workers.erase(it);
			} else {
				++it;
			}
		}
	}

	template <class SVFG>
	void Traverser<SVFG>::hire(std::shared_ptr<Traverser> worker) {
		workers[worker->get_id()] = worker;
		worker->boss = this;
	}

	template <class SVFG>
	FoundValue<SVFG> Traverser<SVFG>::get_best_find(std::vector<Report<SVFG>>&& finds) const {
		// current heuristic: if a previous assigned instance is found, take that, otherwise the first one
		auto found_instance = [](Report<SVFG>& r) {
			return std::holds_alternative<OSObject>(std::get<FoundValue<SVFG>>(r).value);
		};
		auto it = std::find_if(finds.begin(), finds.end(), found_instance);
		if (it != finds.end()) {
			return std::get<FoundValue<SVFG>>(std::move(*it));
		}
		return std::get<FoundValue<SVFG>>(std::move(finds[0]));
	}

	template <class SVFG>
	void Traverser<SVFG>::handle_reports() {
		auto found_value = [](Report<SVFG>& r) { return std::holds_alternative<FoundValue<SVFG>>(r); };

		auto it = std::find_if(reports.begin(), reports.end(), found_value);
		if (it != reports.end()) {
			std::vector<Report<SVFG>> finds;
			std::copy_if(reports.begin(), reports.end(), std::back_inserter(finds), found_value);
			if (finds.size() > 1 && reason == WaitingReason::in_phi) {
				// TODO we must not have two Found Values otherwise we are not able to handle it
				this->dbg() << "PHINode with multiple value nodes is not supported." << std::endl;
				throw ValuesUnknown("PHINode with multiple value nodes is not supported.");
			}
			this->dbg() << "Worker found a value, forwarding..." << std::endl;
			auto report = get_best_find(std::move(finds));

			std::for_each(workers.begin(), workers.end(), [](auto w) { w.second->die(); });
			workers.clear();
			reports.clear();
			reason = WaitingReason::not_set;
			handle_found_value(std::move(report));
			return;
		}
		if (std::all_of(reports.begin(), reports.end(),
		                [](Report<SVFG>& r) { return std::holds_alternative<EndOfFunction>(r); })) {
			if (workers.size() == 1 && reason == WaitingReason::in_phi && boss != this) {
				// currently waiting in phi node and we have only one subtraverser
				// We can savely ignore the phi in this case. Pass the traverser to our boss.
				auto worker = workers.begin()->second;
				boss->hire(worker);
				workers.clear();
				assert(reports.size() == 1 && "workers and reports size must match here");
				// we have no job anymore, just die()
				this->dbg() << "Found PHI with one possible continuation. Continue with T" << worker->get_id()
				            << " (boss=T" << boss->get_id() << "). Removing ourself." << std::endl;
				auto report = std::move(*reports.begin());
				reports.clear();
				boss->send_report(std::move(report));
				this->die_and_notify();
			} else {
				auto travs = choose_best_next_traversers();
				this->dbg() << "All subordinates reached end of current call level." << std::endl;
				reports.clear();
				for (auto t : travs) {
					this->dbg() << "Continue with: " << t->get_id() << std::endl;
					t->wakeup();
					t->skip_first_edge = true;
				}
			}
		}
	}

	template <class SVFG>
	std::vector<shared_ptr<Traverser<SVFG>>> Traverser<SVFG>::choose_best_next_traversers() {
		std::vector<shared_ptr<Traverser<SVFG>>> indirects;
		std::vector<shared_ptr<Traverser<SVFG>>> directs;
		for (auto worker : workers | boost::adaptors::map_values) {
			assert(!worker->trace.empty());
			if (llvm::isa<SVF::CallIndSVFGEdge>(
			        caretaker.get_svfg()->template get_edge_obj<SVFG>(worker->trace.back()))) {
				indirects.emplace_back(worker);
			} else {
				directs.emplace_back(worker);
			}
		}
		if (indirects.size() >= 1) {
			return indirects;
		}
		return directs;
	}

	template <class SVFG>
	Logger::LogStream& Traverser<SVFG>::dbg() const {
		auto& ls = caretaker.get_logger().debug();
		ls << std::string(level, ' ');
		ls << 'T' << id << " (" << call_path.size() << "): ";
		return ls;
	}

	template <typename SVFG>
	std::ostream& operator<<(std::ostream& os, const Traverser<SVFG>& t) {
		os << "Traverser(";
		os << "id=" << t.get_id();
		os << ", boss=" << t.boss->get_id();
		if (!t.trace.empty()) {
			Edge<SVFG> edge = t.trace.back();
			os << ", edge=" << source(edge, t.caretaker.get_g()) << "->" << target(edge, t.caretaker.get_g());
		} else {
			os << ", edge=nullptr";
		}
		os << ", status=" << t.status;
		if (t.reason != WaitingReason::not_set) {
			os << ", reason=" << t.reason;
		}
		os << ")";
		return os;
	}

	template <class SVFG>
	void Manager<SVFG>::act_if_necessary() {
		if (this->workers.size() == 0) {
			this->caretaker.get_logger().warn() << "Manager:: Did not found a valid value." << std::endl;
			throw ValuesUnknown("Manager: Did not found a valid value.");
		}
		Traverser<SVFG>::act_if_necessary();
	}

	template <class SVFG>
	bool Manager<SVFG>::eval_node_result(TraversalResult<SVFG>&& result) {
		bool ret = false;
		std::visit(overloaded{[&](Finished<SVFG> f) {
			                      this->value = std::move(std::get<FoundValue<SVFG>>(f.report));
			                      this->caretaker.stop();
			                      ret = true;
		                      },
		                      [&](Wait w) {
			                      this->reason = w.reason;
			                      this->sleep();
			                      ret = true;
		                      },
		                      [&](KeepGoing) { ret = false; },
		                      [&](Die) {
			                      this->die_and_notify();
			                      ret = true;
		                      }},
		           result);
		return ret;
	}

	template <class SVFG>
	void Manager<SVFG>::do_step() {
		this->dbg() << "Manager: search current node" << std::endl;
		if (eval_node_result(this->handle_node(node))) {
			return;
		}
		this->caretaker.mark_visited(node);

		this->dbg() << "Manager: delegate" << std::endl;
		TraversalResult<SVFG> result = this->advance(node, /* only_delegate= */ true);
		if (std::holds_alternative<Die>(result)) {
			throw ValuesUnknown("Start node has no incoming flows.");
		}
		this->sleep();
	}

	template <class SVFG>
	void Manager<SVFG>::handle_found_value(FoundValue<SVFG>&& report) {
		value = report;
		this->sleep();
		this->caretaker.stop();
	}

	template <class SVFG>
	const FoundValue<SVFG> Manager<SVFG>::get_value() {
		assert(value && "no value");
		return *value;
	}

	template <class SVFG>
	void Bookkeeping<SVFG>::run() {
		// while(true) {
		for (int i = 0; i < 100; ++i) {
			for (auto it = traversers.begin(); it != traversers.end();) {
				auto traverser = *it;
				if (should_stop) {
					va.logger.debug() << "Stopping..." << std::endl;
					return;
				}
				switch (traverser->get_status()) {
				case Status::dead:
					it = traversers.erase(it);
					continue;
				case Status::sleeping:
					++it;
					continue;
				case Status::active:
					traverser->do_step();
					++it;
				}
			}
		}
		va.logger.debug() << "Stopping after 100 iterations." << std::endl;
	}

	template <class SVFG>
	llvm::Module& Bookkeeping<SVFG>::get_module() const {
		return va.graph.get_module();
	}

	template <class SVFG>
	Logger& Bookkeeping<SVFG>::get_logger() const {
		return va.logger;
	}

<<<<<<< HEAD
	std::optional<OSObject> Bookkeeping::get_obj_id(const SVF::NodeID id,
	                                                const std::vector<const llvm::GetElementPtrInst*>& offset,
	                                                const graph::CallPath& callpath) const {
		auto num_offsets = convert_to_number_offsets(offset, this->get_module());
=======
	template <class SVFG>
	std::optional<OSObject> Bookkeeping<SVFG>::get_obj_id(const Node<SVFG> node,
	                                                      const std::vector<const llvm::GetElementPtrInst*>& offset,
	                                                      const graph::CallPath& callpath) const {
		auto num_offsets = convert_to_number_offsets(offset);
>>>>>>> 64fcf268
		if (!num_offsets) {
			return std::nullopt;
		}
		auto it = va.obj_map.left.find(std::make_tuple(node, *num_offsets, callpath.hash()));
		if (it != va.obj_map.left.end()) {
			return it->second;
		}
		return std::nullopt;
	}

	template <class SVFG>
	void ValueAnalyzerImpl<SVFG>::fail(const char* msg) {
		logger.error() << "ERROR: " << msg << std::endl;
		throw ValuesUnknown(msg);
	}

<<<<<<< HEAD
	const SVF::VFGNode* ValueAnalyzer::get_vfg_node(const SVF::SVFG& vfg, const llvm::Value& start, int argument_nr) {
		auto nodes = vfg.fromValue(&start);
=======
	template <class SVFG>
	const Node<SVFG> ValueAnalyzerImpl<SVFG>::get_vfg_node(const llvm::Value& start, int argument_nr) {
		auto nodes = this->svfg->from_llvm_value<SVFG>(start);
>>>>>>> 64fcf268
		if (nodes.size() == 0) {
			logger.error() << "Call get_vfg_node with: " << start << " and argument_nr: " << argument_nr << std::endl;
			throw ValuesUnknown("Cannot go back from llvm::Value to an SVF node");
		}
		if (nodes.size() == 1) {
			// we have an 1 to 1 mapping, so just return
			return *nodes.begin();
		}
		// more than one node, we need to do a back mapping with a heuristic

		// helper variables for addr_pattern
		uint64_t addr = 0; // a graphtool vertex
		bool addr_set = false;
		bool addr_pattern_valid = true;
		auto fail_with_msg = [&](const char* msg) {
			logger.debug() << msg << std::endl;
			addr_pattern_valid = false;
		};
		auto assign_addr = [&](const Node<SVFG> n) {
			if (addr_set && static_cast<uint64_t>(n) == addr) {
				return;
			} else if (addr_set) {
				fail_with_msg("Addr pattern failed. Found a second addr node.");
			} else {
				addr = n;
				addr_set = true;
			}
		};

		// iterate all nodes to check for specific pattern
<<<<<<< HEAD
		for (const SVF::SVFGNode* node : nodes) {
			// Pattern 1: We have only one AddrVFGNode and multiple pointer (GepVFGNodes) to this node
			if (addr_pattern_valid) {
				if (auto laddr = llvm::dyn_cast<SVF::AddrVFGNode>(node)) {
					assign_addr(laddr);
				} else if (llvm::isa<SVF::GepVFGNode>(node)) {
					bool first_node = true;
					for (const SVF::VFGEdge* edge :
							boost::make_iterator_range(node->InEdgeBegin(), node->InEdgeEnd())) {
						if (!first_node) {
							fail_with_msg("Addr pattern failed. Found a pointer to more than one node.");
							break;
						}
						SVF::VFGNode* cand = edge->getSrcNode();
						if (auto laddr = llvm::dyn_cast<SVF::AddrVFGNode>(cand)) {
							assign_addr(laddr);
						} else {
							fail_with_msg("Addr pattern failed. Found a pointer to a non AddrVFGNode");
						}
						first_node = false;
					}
				}
			}

			// Pattern 2: Any element in the list is a nullptr
			if (llvm::isa<SVF::NullPtrVFGNode>(node)) {
				logger.debug() << "Pattern 2, found nullptr: " << *node << std::endl;
				return node;
			}
		}
		if (addr_pattern_valid && addr) {
			logger.debug() << "Pattern 1, found one address with multiple pointers: " << *addr << std::endl;
			return addr;
		}

		// ATTENTION: Pattern 3 is under development
		if (argument_nr >= 0) {
			logger.warning() << "get_vfg_node(): try to check for Pattern 3 which is under development" << std::endl;
			for (const SVF::SVFGNode* node : nodes) {
				// Pattern 3: We are searching an argument, the next node has to be a FormalParmPHI
				for (const SVF::VFGEdge* edge : boost::make_iterator_range(node->OutEdgeBegin(), node->OutEdgeEnd())) {
					SVF::VFGNode* cand = edge->getDstNode();
					logger.debug() << "cand: " << *cand << std::endl;
					if (auto phi = llvm::dyn_cast<SVF::InterPHIVFGNode>(cand)) {
=======
		for (auto node : nodes) {
			// Pattern 1: We are searching an argument, the next node has to be a FormalParmPHI
			if (argument_nr >= 0) {
				for (auto edge : graph_tool::out_edges_range(node, g)) {
					auto cand = target(edge, g);
					logger.debug() << "cand: " << cand << std::endl;
					if (auto phi = llvm::dyn_cast<SVF::InterPHIVFGNode>(this->svfg->get_node_obj<SVFG>(cand))) {
>>>>>>> 64fcf268
						logger.debug() << "PHINode: " << *phi << std::endl;
						if (phi->isFormalParmPHI()) {
							if (auto arg = llvm::dyn_cast<llvm::Argument>(phi->getValue())) {
								logger.debug()
								    << "arg: " << *arg << " " << arg->getArgNo() << " " << argument_nr << std::endl;
								if (arg->getArgNo() == static_cast<unsigned>(argument_nr)) {
									logger.error() << "Found correct node" << std::endl;
									assert(false && "Pattern 3 (under development) found correct node.");
								}
							}
						}
					}
				}
<<<<<<< HEAD
			}
=======
			} else {
				// Pattern 2: We have only one AddrVFGNode and multiple pointer (GepVFGNodes) to this node
				if (addr_pattern_valid) {
					SVF::VFGNode* vfg_node = this->svfg->get_node_obj<SVFG>(node);
					if (llvm::dyn_cast<SVF::AddrVFGNode>(vfg_node)) {
						assign_addr(node);
					} else if (llvm::isa<SVF::GepVFGNode>(vfg_node)) {
						bool first_node = true;
						for (auto edge : graph_tool::in_edges_range(node, g)) {
							if (!first_node) {
								fail_with_msg("Addr pattern failed. Found a pointer to more than one node.");
								break;
							}
							auto cand = source(edge, g);
							if (llvm::dyn_cast<SVF::AddrVFGNode>(this->svfg->get_node_obj<SVFG>(cand))) {
								assign_addr(node);
							} else {
								fail_with_msg("Addr pattern failed. Found a pointer to a non AddrVFGNode");
							}
							first_node = false;
						}
					}
				}
			}

			// Pattern 3: Any element in the list is a nullptr
			if (llvm::isa<SVF::NullPtrVFGNode>(this->svfg->get_node_obj<SVFG>(node))) {
				logger.debug() << "Patter 3, found nullptr: " << node << std::endl;
				return node;
			}
		}
		if (addr_pattern_valid && addr_set) {
			logger.debug() << "Patter 2, found one address with multiple pointers: " << addr << std::endl;
			return addr;
>>>>>>> 64fcf268
		}

		assert(false && "get_vfg_node(): No pattern is matching!");
	}

	template <class SVFG>
	FoundValue<SVFG> ValueAnalyzerImpl<SVFG>::do_backward_value_search(const Node<SVFG> start, graph::CallPath callpath,
	                                                                   graph::SigType hint) {
		Bookkeeping caretaker(*this, this->callgraph, this->svfg, g, tracer, svf_objects.s_callgraph, hint);
		std::shared_ptr<Manager<SVFG>> root = std::make_shared<Manager<SVFG>>(start, callpath, caretaker);
		caretaker.add_traverser(root);

		tracer.entity_on_node(root->get_entity(),
		                      tracer::GraphNode(static_cast<uint64_t>(start), graph::GraphType::SVFG));

		caretaker.run();
		auto& result = root->get_value();
		logger.debug() << "FoundValue with offset " << offset_print(result.offset) << std::endl;
		return result;
	}

	template <class SVFG>
	const llvm::Value& ValueAnalyzerImpl<SVFG>::get_nth_arg(const llvm::CallBase& callsite,
	                                                        const unsigned argument_nr) const {
		const auto& use = callsite.getArgOperandUse(argument_nr);
		return safe_deref(use.get());
	}

	template <class SVFG>
	Result ValueAnalyzerImpl<SVFG>::get_argument_value(llvm::CallBase& callsite, graph::CallPath callpath,
	                                                   unsigned argument_nr, graph::SigType hint, PyObject*) {
		if (is_call_to_intrinsic(callsite)) {
			throw ValuesUnknown("Called function is an intrinsic.");
		}
		if (callsite.isIndirectCall()) {
			throw ValuesUnknown("Called function is indirect.");
		}

		if (argument_nr >= callsite.getNumArgOperands()) {
			throw ValuesUnknown("Argument number is too big.");
		}

		/* retrieve value of arguments */
		llvm::AttributeList attrl = callsite.getAttributes();
		llvm::AttributeSet attrs = attrl.getAttributes(argument_nr + 1);
		const llvm::Value& val = get_nth_arg(callsite, argument_nr);

		logger.debug() << "Analyzing argument " << argument_nr << ": " << pretty_print(val) << std::endl;

		// fast lane, if val is a constant, take it
		FoundValue<SVFG> value;
		if (const llvm::ConstantData* c = llvm::dyn_cast<llvm::ConstantData>(&val)) {
			logger.debug() << "Found constant data: " << pretty_print(*c) << std::endl;
			value = FoundValue<SVFG>{c, std::nullopt, {}, std::nullopt};
		} else {
			const Node<SVFG> v_node = get_vfg_node(val, argument_nr);
			value = do_backward_value_search(v_node, callpath, hint);
		}

		// printing
		if (std::holds_alternative<OSObject>(value.value)) {
			logger.debug() << "Found previous object. ID: " << std::get<OSObject>(value.value) << std::endl;
		} else {
			logger.debug() << "Found value: " << pretty_print(*std::get<const llvm::Value*>(value.value)) << std::endl;
		}

		return Result{std::move(value.value), std::move(value.offset), std::move(attrs), std::move(value.callpath)};
	}

	template <class SVFG>
	const SVF::StoreVFGNode* ValueAnalyzerImpl<SVFG>::find_next_store(const Node<SVFG> start) {
		// we assume that the found value node is a PHINode or similar but flows directly or with some copies into a
		// statement node (the respective store) maybe this needs to be improved some time
		Node<SVFG> current = start;
		// random constant, prevent endless loops, this amount of copies is unlikely
		for (unsigned i = 0; i < 20; ++i) {
			logger.debug() << "Downward search: " << current << std::endl;
			for (auto edge : graph_tool::out_edges_range(current, g)) {
				Node<SVFG> cand = target(edge, g);
				SVF::VFGNode* svf_cand = this->svfg->get_node_obj<SVFG>(cand);
				if (llvm::isa<SVF::CopyVFGNode>(svf_cand)) {
					current = cand;
					break; // only inner for loop
				}
				if (auto store = llvm::dyn_cast<SVF::StoreVFGNode>(svf_cand)) {
					logger.debug() << "Found store node: " << *store << std::endl;
					return store;
				}
			}
		}
		return nullptr;
	}

	template <class SVFG>
	void ValueAnalyzerImpl<SVFG>::assign_system_object(const llvm::Value* value, OSObject obj_index,
	                                                   const std::vector<const llvm::GetElementPtrInst*>& offsets,
	                                                   const graph::CallPath& callpath) {
		const Node<SVFG> v_node = get_vfg_node(safe_deref(value));

		logger.debug() << "Assign object ID " << obj_index << " to SVFG node: " << v_node;
		if (offsets.size() != 0) {
			logger.debug() << " with offset " << offset_print(offsets);
		}
		logger.debug() << " and callpath " << callpath << "." << std::endl;
		auto num_offsets = convert_to_number_offsets(offsets, graph.get_module());
		if (num_offsets) {
			obj_map.insert(graph::GraphData::ObjMap::value_type(std::make_tuple(v_node, *num_offsets, callpath.hash()),
			                                                    obj_index));
		} else {
			logger.error() << "Cannot calculate get_element_ptr offsets. Do not assign anything." << std::endl;
		}
	}

	template <class SVFG>
	bool ValueAnalyzerImpl<SVFG>::has_connection(llvm::CallBase& callsite, graph::CallPath, unsigned argument_nr,
	                                             OSObject obj_index) {
		if (is_call_to_intrinsic(callsite)) {
			throw ConnectionStatusUnknown("Called function is an intrinsic.");
		}
		if (callsite.isIndirectCall()) {
			throw ConnectionStatusUnknown("Called function is indirect.");
		}

		if (argument_nr >= callsite.getNumArgOperands()) {
			throw ConnectionStatusUnknown("Argument number is too big.");
		}

		/* check whether we have a node stored for the system object */
		auto it = obj_map.right.find(obj_index);
		if (it == obj_map.right.end()) {
			/* we cannot rule out a connection */
			throw ConnectionStatusUnknown("Object has no corresponding node in SVFG.");
		}
		auto id = it->second;
		// TODO handle offset and callpath

		/* retrieve SVFG node for system object */
		const Node<SVFG> obj_node = static_cast<Node<SVFG>>(std::get<0>(id));

		/* retrieve SVFG node for input triple */
		const llvm::Value& val = get_nth_arg(callsite, argument_nr);
		const Node<SVFG> input_node = get_vfg_node(val);

		logger.debug() << "Find connection between " << input_node << " and " << obj_node << std::endl;

		std::set<Node<SVFG>> visited;
		std::stack<Node<SVFG>> node_stack;

		/* starting the search from the object node makes the search terminate quickly in many cases */
		auto starting_node = obj_node;
		auto target_node = input_node;
		visited.emplace(starting_node);
		node_stack.push(starting_node);
		if (starting_node == target_node) {
			// This should not happen?!
			logger.warn() << "Asked for connection between identical nodes." << std::endl;
			return true;
		}

		/* do a DFS, storing the path in 'node_stack' and marking nodes by adding them to the 'visited' set */
		while (!node_stack.empty()) {
			auto current_node = node_stack.top();
			node_stack.pop();

			for (auto edge : graph_tool::out_edges_range(current_node, g)) {
				auto node = target(edge, g);
				SVF::VFGNode* svf_node = this->svfg->get_node_obj<SVFG>(node);
				if (visited.find(node) == visited.end()) {
					if (llvm::isa<SVF::MRSVFGNode>(svf_node))
						continue; // helps constructed example
					if (llvm::isa<SVF::NullPtrVFGNode>(svf_node))
						continue; // helps gpslogger
					if (node == target_node) {
						logger.debug() << "Found connection after visiting " << visited.size() << " nodes."
						               << std::endl;
						return true;
					}
					visited.emplace(node);
					node_stack.push(node);
				}
			}
			for (auto edge : graph_tool::in_edges_range(current_node, g)) {
				auto node = source(edge, g);
				SVF::VFGNode* svf_node = this->svfg->get_node_obj<SVFG>(node);
				if (visited.find(node) == visited.end()) {
					if (llvm::isa<SVF::MRSVFGNode>(svf_node))
						continue;
					if (llvm::isa<SVF::NullPtrVFGNode>(svf_node))
						continue;
					if (node == target_node) {
						logger.debug() << "Found connection after visiting " << visited.size() << " nodes."
						               << std::endl;
						return true;
					}
					visited.emplace(node);
					node_stack.push(node);
				}
			}
		}
		logger.debug() << "No connection after visiting " << visited.size() << " nodes." << std::endl;

		return false;
	}

	PyObject* ValueAnalyzer::py_repack_raw_value(const RawValue& value) const {
		if (std::holds_alternative<OSObject>(value)) {
			static_assert(std::is_same<uint64_t, OSObject>::value);
			uint64_t raw_index = std::get<OSObject>(value);
			PyObject* obj_index = PyLong_FromUnsignedLongLong(raw_index);
			assert(PyLong_AsUnsignedLongLong(obj_index) == raw_index && "Python long conversion failed");
			return obj_index;
		} else {
			// it would be nice to return a const value here, however const correctness and Python are not compatible
			return get_obj_from_value(safe_deref(const_cast<llvm::Value*>(std::get<const llvm::Value*>(value))));
		}
	}

	PyObject* ValueAnalyzer::py_repack_offsets(const std::vector<const llvm::GetElementPtrInst*>& offsets) const {
		PyObject* py_offsets = PyTuple_New(offsets.size());
		for (const auto& indexed_gep : offsets | boost::adaptors::indexed()) {
			// it would be nice to return a const gep here, however const correctness and Python are not compatible
			PyObject* py_gep =
			    get_obj_from_value(safe_deref(const_cast<llvm::GetElementPtrInst*>(indexed_gep.value())));
			PyTuple_SET_ITEM(py_offsets, indexed_gep.index(), py_gep);
		}
		return py_offsets;
	}

	template <class SVFG>
	const llvm::Value* ValueAnalyzerImpl<SVFG>::get_llvm_return(const llvm::CallBase& callsite) const {
		for (const auto user : callsite.users()) {
			if (const auto store = llvm::dyn_cast<llvm::StoreInst>(user)) {
				return store->getPointerOperand();
			}
		}
		// fallback, if no store is found
		return &callsite;
	}

	template <class SVFG>
	const llvm::Value* ValueAnalyzerImpl<SVFG>::get_return_value(const llvm::CallBase& callsite, graph::CallPath) {
		if (callsite.getFunctionType()->getReturnType()->isVoidTy()) {
			fail("Cannot get return value of void function.");
		}
		logger.debug() << "Get return value of " << callsite << std::endl;
		const Node<SVFG> node = get_vfg_node(callsite);

		auto store = find_next_store(node);
		if (store != nullptr) {
			logger.debug() << "GRV " << *store->getPAGEdge() << std::endl;
			return store->getInst();
		}
		// fallback
		logger.warn() << "Did not find a storage node in the SVFG. Falling back to plain LLVM search." << std::endl;
		return get_llvm_return(callsite);
	}

	template <class SVFG>
	Result ValueAnalyzerImpl<SVFG>::get_memory_value(const llvm::Value* intermediate_value, graph::CallPath callpath) {
		const Node<SVFG> v_node = get_vfg_node(safe_deref(intermediate_value));
		FoundValue<SVFG> result = do_backward_value_search(v_node, callpath, graph::SigType::symbol);
		return Result{result.value, result.offset, std::nullopt, result.callpath};
	}

	PyObject* ValueAnalyzer::py_get_memory_value(const llvm::Value* intermediate_value, graph::CallPath callgraph) {
		PyObject* res;
		graph_tool::gt_dispatch<>()(
		    [&](auto& g) {
			    ValueAnalyzerImpl impl{g, graph, tracer, logger, svfg, svf_objects};
			    res = py_repack(impl.get_memory_value(intermediate_value, callgraph));
		    },
		    graph_tool::always_directed())(svfg->graph.get_graph_view());
		tracer.clear();
		return res;
	}

	template <class SVFG>
	std::vector<std::pair<const llvm::Value*, graph::CallPath>> ValueAnalyzerImpl<SVFG>::get_assignments(
	    const llvm::Value* value, const std::vector<const llvm::GetElementPtrInst*>& gep, graph::CallPath callpath) {
		const Node<SVFG> start_node = get_vfg_node(safe_deref(value));
		std::stack<std::pair<const Node<SVFG>, graph::CallPath>> nodes;
		nodes.emplace(std::make_pair(start_node, callpath));
		std::vector<std::pair<const llvm::Value*, graph::CallPath>> stores;
		auto gep_iter = gep.rbegin();
		while (nodes.size() != 0) {
			auto [node, path] = nodes.top();
			nodes.pop();

			SVF::VFGNode* svf_node = this->svfg->get_node_obj<SVFG>(node);

			// termination condition
			if (auto gep_node = llvm::dyn_cast<SVF::GepVFGNode>(svf_node)) {
				const llvm::GetElementPtrInst* gep_inst =
				    llvm::cast<llvm::GetElementPtrInst>(gep_node->getPAGEdge()->getValue());
				if (get_offset(gep_inst, graph.get_module()) != get_offset(*(gep_iter++), graph.get_module())) {
					// not fitting, quit this path
					continue;
				}
			}
			if (auto gep_node = llvm::dyn_cast<SVF::StoreVFGNode>(svf_node)) {
				const llvm::Value* val = gep_node->getPAGEdge()->getValue();
				stores.emplace_back(std::make_pair(val, path));
			}

			// next step
			for (auto edge : graph_tool::out_edges_range(node, g)) {
				SVF::VFGEdge* svf_edge = this->svfg->get_edge_obj<SVFG>(edge);
				if (llvm::isa<SVF::CallDirSVFGEdge>(svf_edge) || llvm::isa<SVF::CallIndSVFGEdge>(svf_edge)) {
					path.add_call_site(callgraph, safe_deref(get_callsite(svf_edge, svf_objects.s_callgraph)));
				}
				nodes.emplace(std::make_pair(target(edge, g), path));
			}
		}

		return stores;
	}

	PyObject* ValueAnalyzer::py_get_assignments(const llvm::Value* value,
	                                            const std::vector<const llvm::GetElementPtrInst*>& gep,
	                                            graph::CallPath callpath) {
		std::vector<std::pair<const llvm::Value*, graph::CallPath>> values;
		graph_tool::gt_dispatch<>()(
		    [&](auto& g) {
			    ValueAnalyzerImpl impl{g, graph, tracer, logger, svfg, svf_objects};
			    values = impl.get_assignments(value, gep, callpath);
		    },
		    graph_tool::always_directed())(svfg->graph.get_graph_view());

		PyObject* py_values = PyTuple_New(values.size());
		for (const auto& indexed_val : values | boost::adaptors::indexed()) {
			const auto& [val, callpath] = indexed_val.value();
			PyObject* py_val = get_obj_from_value(safe_deref(const_cast<llvm::Value*>(val)));
			PyObject* py_callpath = callpath.get_python_obj();
			PyObject* py_context_val = PyTuple_Pack(2, py_val, py_callpath);
			PyTuple_SET_ITEM(py_values, indexed_val.index(), py_context_val);
		}
		tracer.clear();
		return py_values;
	}

	PyObject* ValueAnalyzer::py_repack(Result&& result) const {
		PyObject* py_callpath = (result.callpath) ? result.callpath->get_python_obj() : Py_None;
		PyObject* py_attrs = (result.attrs) ? get_obj_from_attr_set(*result.attrs) : Py_None;
		return PyTuple_Pack(4, py_repack_raw_value(result.value), py_repack_offsets(result.offset), py_attrs,
		                    py_callpath);
	}

	PyObject* ValueAnalyzer::py_get_argument_value(PyObject* callsite, graph::CallPath callpath, unsigned argument_nr,
	                                               int hint, PyObject* type) {

		llvm::CallBase* ll_callsite;
		graph_tool::gt_dispatch<>()([&](auto& g) { get_llvm_callsite(g, &ll_callsite, callsite); },
		                            graph_tool::always_directed())(cfg.graph.get_graph_view());

		PyObject* res;
		graph_tool::gt_dispatch<>()(
		    [&](auto& g) {
			    ValueAnalyzerImpl impl{g, graph, tracer, logger, svfg, svf_objects};
			    res = py_repack(impl.get_argument_value(safe_deref(ll_callsite), callpath, argument_nr,
			                                            static_cast<graph::SigType>(hint), type));
		    },
		    graph_tool::always_directed())(svfg->graph.get_graph_view());

		tracer.clear();
		return res;
	}

	PyObject* ValueAnalyzer::py_get_return_value(PyObject* callsite, graph::CallPath callpath) {
		llvm::CallBase* ll_callsite;
		graph_tool::gt_dispatch<>()([&](auto& g) { get_llvm_callsite(g, &ll_callsite, callsite); },
		                            graph_tool::always_directed())(cfg.graph.get_graph_view());

		PyObject* res;
		graph_tool::gt_dispatch<>()(
		    [&](auto& g) {
			    ValueAnalyzerImpl impl{g, graph, tracer, logger, svfg, svf_objects};
			    res = get_obj_from_value(
			        safe_deref(const_cast<llvm::Value*>(impl.get_return_value(safe_deref(ll_callsite), callpath))));
		    },
		    graph_tool::always_directed())(svfg->graph.get_graph_view());
		tracer.clear();
		return res;
	}

	void ValueAnalyzer::py_assign_system_object(const llvm::Value* value, OSObject obj_index,
	                                            const std::vector<const llvm::GetElementPtrInst*>& offsets,
	                                            const graph::CallPath& callpath) {
		graph_tool::gt_dispatch<>()(
		    [&](auto& g) {
			    ValueAnalyzerImpl impl{g, graph, tracer, logger, svfg, svf_objects};
			    impl.assign_system_object(value, obj_index, offsets, callpath);
		    },
		    graph_tool::always_directed())(svfg->graph.get_graph_view());
		tracer.clear();
	}

	bool ValueAnalyzer::py_has_connection(PyObject* callsite, graph::CallPath callpath, unsigned argument_nr,
	                                      OSObject obj_index) {
		llvm::CallBase* ll_callsite;
		graph_tool::gt_dispatch<>()([&](auto& g) { get_llvm_callsite(g, &ll_callsite, callsite); },
		                            graph_tool::always_directed())(cfg.graph.get_graph_view());

		bool ret;
		graph_tool::gt_dispatch<>()(
		    [&](auto& g) {
			    ValueAnalyzerImpl impl{g, graph, tracer, logger, svfg, svf_objects};
			    ret = impl.has_connection(safe_deref(ll_callsite), callpath, argument_nr, obj_index);
		    },
		    graph_tool::always_directed())(svfg->graph.get_graph_view());
		tracer.clear();
		return ret;
	}

	llvm::GlobalValue* ValueAnalyzer::find_global(const std::string& name) {
		llvm::Module& mod = graph.get_module();
		return mod.getNamedValue(name);
	}

	PyObject* ValueAnalyzer::py_find_global(const std::string& name) {
		auto global = find_global(name);
		if (global == nullptr) {
			return Py_None;
		}
		return get_obj_from_value(*global);
	}

} // namespace ara::step<|MERGE_RESOLUTION|>--- conflicted
+++ resolved
@@ -754,18 +754,11 @@
 		return va.logger;
 	}
 
-<<<<<<< HEAD
-	std::optional<OSObject> Bookkeeping::get_obj_id(const SVF::NodeID id,
-	                                                const std::vector<const llvm::GetElementPtrInst*>& offset,
-	                                                const graph::CallPath& callpath) const {
-		auto num_offsets = convert_to_number_offsets(offset, this->get_module());
-=======
 	template <class SVFG>
 	std::optional<OSObject> Bookkeeping<SVFG>::get_obj_id(const Node<SVFG> node,
 	                                                      const std::vector<const llvm::GetElementPtrInst*>& offset,
 	                                                      const graph::CallPath& callpath) const {
-		auto num_offsets = convert_to_number_offsets(offset);
->>>>>>> 64fcf268
+		auto num_offsets = convert_to_number_offsets(offset, this->get_module());
 		if (!num_offsets) {
 			return std::nullopt;
 		}
@@ -782,14 +775,9 @@
 		throw ValuesUnknown(msg);
 	}
 
-<<<<<<< HEAD
-	const SVF::VFGNode* ValueAnalyzer::get_vfg_node(const SVF::SVFG& vfg, const llvm::Value& start, int argument_nr) {
-		auto nodes = vfg.fromValue(&start);
-=======
 	template <class SVFG>
 	const Node<SVFG> ValueAnalyzerImpl<SVFG>::get_vfg_node(const llvm::Value& start, int argument_nr) {
 		auto nodes = this->svfg->from_llvm_value<SVFG>(start);
->>>>>>> 64fcf268
 		if (nodes.size() == 0) {
 			logger.error() << "Call get_vfg_node with: " << start << " and argument_nr: " << argument_nr << std::endl;
 			throw ValuesUnknown("Cannot go back from llvm::Value to an SVF node");
@@ -820,52 +808,6 @@
 		};
 
 		// iterate all nodes to check for specific pattern
-<<<<<<< HEAD
-		for (const SVF::SVFGNode* node : nodes) {
-			// Pattern 1: We have only one AddrVFGNode and multiple pointer (GepVFGNodes) to this node
-			if (addr_pattern_valid) {
-				if (auto laddr = llvm::dyn_cast<SVF::AddrVFGNode>(node)) {
-					assign_addr(laddr);
-				} else if (llvm::isa<SVF::GepVFGNode>(node)) {
-					bool first_node = true;
-					for (const SVF::VFGEdge* edge :
-							boost::make_iterator_range(node->InEdgeBegin(), node->InEdgeEnd())) {
-						if (!first_node) {
-							fail_with_msg("Addr pattern failed. Found a pointer to more than one node.");
-							break;
-						}
-						SVF::VFGNode* cand = edge->getSrcNode();
-						if (auto laddr = llvm::dyn_cast<SVF::AddrVFGNode>(cand)) {
-							assign_addr(laddr);
-						} else {
-							fail_with_msg("Addr pattern failed. Found a pointer to a non AddrVFGNode");
-						}
-						first_node = false;
-					}
-				}
-			}
-
-			// Pattern 2: Any element in the list is a nullptr
-			if (llvm::isa<SVF::NullPtrVFGNode>(node)) {
-				logger.debug() << "Pattern 2, found nullptr: " << *node << std::endl;
-				return node;
-			}
-		}
-		if (addr_pattern_valid && addr) {
-			logger.debug() << "Pattern 1, found one address with multiple pointers: " << *addr << std::endl;
-			return addr;
-		}
-
-		// ATTENTION: Pattern 3 is under development
-		if (argument_nr >= 0) {
-			logger.warning() << "get_vfg_node(): try to check for Pattern 3 which is under development" << std::endl;
-			for (const SVF::SVFGNode* node : nodes) {
-				// Pattern 3: We are searching an argument, the next node has to be a FormalParmPHI
-				for (const SVF::VFGEdge* edge : boost::make_iterator_range(node->OutEdgeBegin(), node->OutEdgeEnd())) {
-					SVF::VFGNode* cand = edge->getDstNode();
-					logger.debug() << "cand: " << *cand << std::endl;
-					if (auto phi = llvm::dyn_cast<SVF::InterPHIVFGNode>(cand)) {
-=======
 		for (auto node : nodes) {
 			// Pattern 1: We are searching an argument, the next node has to be a FormalParmPHI
 			if (argument_nr >= 0) {
@@ -873,7 +815,6 @@
 					auto cand = target(edge, g);
 					logger.debug() << "cand: " << cand << std::endl;
 					if (auto phi = llvm::dyn_cast<SVF::InterPHIVFGNode>(this->svfg->get_node_obj<SVFG>(cand))) {
->>>>>>> 64fcf268
 						logger.debug() << "PHINode: " << *phi << std::endl;
 						if (phi->isFormalParmPHI()) {
 							if (auto arg = llvm::dyn_cast<llvm::Argument>(phi->getValue())) {
@@ -887,9 +828,6 @@
 						}
 					}
 				}
-<<<<<<< HEAD
-			}
-=======
 			} else {
 				// Pattern 2: We have only one AddrVFGNode and multiple pointer (GepVFGNodes) to this node
 				if (addr_pattern_valid) {
@@ -924,7 +862,6 @@
 		if (addr_pattern_valid && addr_set) {
 			logger.debug() << "Patter 2, found one address with multiple pointers: " << addr << std::endl;
 			return addr;
->>>>>>> 64fcf268
 		}
 
 		assert(false && "get_vfg_node(): No pattern is matching!");
