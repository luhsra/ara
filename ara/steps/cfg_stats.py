"""Container for CFGStats."""
from ara.graph import ABBType, CFGView, CFType, Graph, SyscallCategory, NodeLevel
from .step import Step
from .util import open_with_dirs
from graph_tool.topology import label_components

import graph_tool
import json
import sys
import numpy
import statistics

class CFGStats(Step):
    """Gather statistics about the Control Flow Graph."""

    def get_single_dependencies(self):
        return ["CreateABBs", "Syscall"]

    def run(self):
        cfg = self._graph.cfg
        icfg = self._graph.icfg
        lcfg = self._graph.lcfg
        bbs = self._graph.bbs
        bb_calls = CFGView(bbs, vfilt=cfg.vp.type.fa == ABBType.call)
        abbs = self._graph.abbs
        syscalls = CFGView(abbs, vfilt=cfg.vp.type.fa == ABBType.syscall)
        calls = CFGView(abbs, vfilt=cfg.vp.type.fa == ABBType.call)
        computation = CFGView(abbs, vfilt=cfg.vp.type.fa == ABBType.computation)
        functs = self._graph.functs

        num_bbs = bbs.num_vertices()
        num_bb_calls = bb_calls.num_vertices()
        num_abbs = abbs.num_vertices()
        num_syscalls = syscalls.num_vertices()
        num_calls = calls.num_vertices()
        num_computation = computation.num_vertices()
        num_functions = functs.num_vertices()
        num_ledges = lcfg.num_edges()
        num_iedges = icfg.num_edges()

        # syscall categories
        syscalls = {}
        if self._graph.os is not None:
            syscalls = self._graph.os.detected_syscalls()
        model_calls = dict([(n, o.categories) for n, o in syscalls.items()])

        cat_counter = dict([(c, 0) for c in SyscallCategory])

        # TODO: should a syscall with a corresponding alias counted as two or one syscall ?
        # Here it is counted as two:
        for syscall_name, _ in syscalls.items():
            categories = model_calls[syscall_name]
            for cat in categories:
                cat_counter[cat] += 1

        # cyclomatic complexities
        _, ihist = label_components(icfg, None, None, False)
        num_icomp = len(ihist)

        lvs = []
        for func in functs.vertices():
            if not functs.vp.implemented[func]:
                continue
            component = cfg.new_vertex_property("bool")
            for abb in cfg.vertex(func).out_neighbors():
                if cfg.vp.level[abb] == NodeLevel.abb:
                    component[abb] = True
            func_cfg = CFGView(lcfg, vfilt=component)
            lv = func_cfg.num_edges() - func_cfg.num_vertices() + 1
            lvs.append(lv)
        lv = statistics.mean(lvs)
        lv_box = (min(lvs),
                  *[numpy.quantile(lvs, x) for x in [0.25, 0.5, 0.75]],
                  max(lvs))

        _, ihist = label_components(icfg, None, None, False)
        num_icomp = len(ihist)
        iv = num_iedges - num_abbs + 2 * num_icomp

        self._log.info(f"Number of BBs: {num_bbs}")
        self._log.info(f"Number of ABBs: {num_abbs}")
        self._log.info(f"Number of syscalls: {num_syscalls}")
        self._log.info(f"Number of calls: {num_calls}")
        self._log.info(f"Number of BB calls: {num_bb_calls}")
        self._log.info(f"Number of computation: {num_computation}")
        self._log.info(f"Number of functions: {num_functions}")
        self._log.info(f"Number of local edges: {num_ledges}")
        self._log.info(f"Number of interp. edges: {num_iedges}")
        self._log.info(f"Local average cyclomatic complexity: {lv}")
        self._log.info(f"Local boxplot cyclomatic complexity: {lv_box}")
        self._log.info(f"Interprocedural cyclomatic complexity: {iv}")
        for cat, count in cat_counter.items():
            self._log.info(f"Number of syscalls for category {cat.name}: {count}")

        if self.dump.get():
<<<<<<< HEAD
            with open(self.dump_prefix.get() + '.json', 'w') as f:
                values = {"num_bbs": num_bbs,
                           "num_abbs": num_abbs,
=======
            with open_with_dirs(self.dump_prefix.get() + '.json', 'w') as f:
                values = {"num_abbs": num_abbs,
>>>>>>> c0c635b1
                           "num_syscalls": num_syscalls,
                           "num_calls": num_calls,
                           "num_bb_calls": num_bb_calls,
                           "num_computation": num_computation,
                           "num_functions": num_functions,
                           "num_local_edges": num_ledges,
                           "num_interprocedural_edges": num_iedges,
                           "local_average_cyclomatic_complexity": lv,
                           "local_boxplot_cyclomatic_complexity": lv_box,
                           "interprocedural_cyclomatic_complexity": iv}
                for cat, count in cat_counter.items():
                    values[f"num_category_{cat.name}"] = count
                json.dump(values, f, indent=4)<|MERGE_RESOLUTION|>--- conflicted
+++ resolved
@@ -4,11 +4,10 @@
 from .util import open_with_dirs
 from graph_tool.topology import label_components
 
-import graph_tool
 import json
-import sys
 import numpy
 import statistics
+
 
 class CFGStats(Step):
     """Gather statistics about the Control Flow Graph."""
@@ -93,24 +92,19 @@
             self._log.info(f"Number of syscalls for category {cat.name}: {count}")
 
         if self.dump.get():
-<<<<<<< HEAD
-            with open(self.dump_prefix.get() + '.json', 'w') as f:
+            with open_with_dirs(self.dump_prefix.get() + '.json', 'w') as f:
                 values = {"num_bbs": num_bbs,
-                           "num_abbs": num_abbs,
-=======
-            with open_with_dirs(self.dump_prefix.get() + '.json', 'w') as f:
-                values = {"num_abbs": num_abbs,
->>>>>>> c0c635b1
-                           "num_syscalls": num_syscalls,
-                           "num_calls": num_calls,
-                           "num_bb_calls": num_bb_calls,
-                           "num_computation": num_computation,
-                           "num_functions": num_functions,
-                           "num_local_edges": num_ledges,
-                           "num_interprocedural_edges": num_iedges,
-                           "local_average_cyclomatic_complexity": lv,
-                           "local_boxplot_cyclomatic_complexity": lv_box,
-                           "interprocedural_cyclomatic_complexity": iv}
+                          "num_abbs": num_abbs,
+                          "num_syscalls": num_syscalls,
+                          "num_calls": num_calls,
+                          "num_bb_calls": num_bb_calls,
+                          "num_computation": num_computation,
+                          "num_functions": num_functions,
+                          "num_local_edges": num_ledges,
+                          "num_interprocedural_edges": num_iedges,
+                          "local_average_cyclomatic_complexity": lv,
+                          "local_boxplot_cyclomatic_complexity": lv_box,
+                          "interprocedural_cyclomatic_complexity": iv}
                 for cat, count in cat_counter.items():
                     values[f"num_category_{cat.name}"] = count
                 json.dump(values, f, indent=4)