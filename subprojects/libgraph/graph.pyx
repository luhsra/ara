# distutils: language = c++

cimport cgraph
cimport graph

from libcpp.memory cimport shared_ptr, make_shared
from libcpp.string cimport string
from libcpp cimport bool

from backported_memory cimport static_pointer_cast as spc

from cython.operator cimport dereference as deref

# Create a Cython extension type which holds a C++ instance
# as an attribute and create a bunch of forwarding methods
# Python extension type.
cdef class PyGraph:

	def __cinit__(self):
		self._c_graph = cgraph.Graph()

	def set_vertex(self, Vertex vertex):
		#self._c_graph.set_vertex(vertex._c_vertex)
		print("VERTEXNAME: ", vertex.get_name())
		self._c_graph.set_vertex(vertex._c_vertex)

cdef class Vertex:
<<<<<<< HEAD
	cdef shared_ptr[cgraph.Vertex] _c_vertex

	def __cinit__(self, PyGraph graph, name):
		# prevent double constructions
		# https://github.com/cython/cython/wiki/WrappingSetOfCppClasses
		if type(self) != Vertex:
			return
		cdef string bname = name.encode('UTF-8')
		self._c_vertex = make_shared[cgraph.Vertex](&graph._c_graph, bname)
		
	#def __afterinit__(self, shared_ptr[cgraph.Vertex] vertex):
	#	_c_vertex = vertex
		
	def get_name(self):
		cdef string c_string = deref(self._c_vertex).get_name()
		cdef bytes py_string = c_string
		return py_string
	
	


cdef class Alarm(Vertex):
	cdef shared_ptr[cgraph.Alarm] _c_alarm

	def __cinit__(self, PyGraph graph, str name):
		cdef string bname = name.encode('UTF-8')
		self._c_alarm = make_shared[cgraph.Alarm](&graph._c_graph, bname)
		
	def set_task_reference(self, str task_name):
		cdef string c_task_name = task_name.encode('UTF-8')
		deref(self._c_alarm).set_task_reference(c_task_name)
		
	def set_counter_reference(self, str counter_name):
		cdef string c_counter_name = counter_name.encode('UTF-8')
		deref(self._c_alarm).set_counter_reference(c_counter_name)
		
	def set_event_reference(self, str event_name):
		cdef string c_event_name = event_name.encode('UTF-8')
		deref(self._c_alarm).set_event_reference(c_event_name)
		
	def set_alarm_callback_reference(self, str callback_name):
		cdef string c_callback_name = callback_name.encode('UTF-8')
		deref(self._c_alarm).set_alarm_callback_reference(c_callback_name)
		
	def set_appmode(self, str appmode_name):
		cdef string c_appmode_name = appmode_name.encode('UTF-8')
		deref(self._c_alarm).set_appmode(c_appmode_name)
		
	def set_autostart(self, bool autostart):
		deref(self._c_alarm).set_autostart(autostart)
		
	def set_alarm_time(self, unsigned int alarm_time):
		deref(self._c_alarm).set_alarm_time(alarm_time)
		
	def set_cycle_time(self, unsigned int cycle_time):
		deref(self._c_alarm).set_cycle_time(cycle_time)
		
	def get_name(self):
		cdef string c_string = deref(self._c_alarm).get_name()
		cdef bytes py_string = c_string
		return py_string


cdef class Counter(Vertex):
	cdef shared_ptr[cgraph.Counter] _c_counter

	def __cinit__(self, PyGraph graph, str name):
		cdef string bname = name.encode('UTF-8')
		self._c_counter = make_shared[cgraph.Counter](&graph._c_graph, bname)

	def set_max_allowed_value(self, unsigned long max_allowed_value):
		deref(self._c_counter).set_max_allowed_value(max_allowed_value)
		
	def set_ticks_per_base(self, unsigned long ticks):
		deref(self._c_counter).set_ticks_per_base(ticks)
	
	def set_min_cycle(self, unsigned long min_cycle):
		deref(self._c_counter).set_min_cycle(min_cycle)
		
	def get_name(self):
		cdef string c_string = deref(self._c_counter).get_name()
		cdef bytes py_string = c_string
		return py_string


cdef class Event(Vertex):
	cdef shared_ptr[cgraph.Event] _c_event

	def __cinit__(self, PyGraph graph, str name):
		cdef string bname = name.encode('UTF-8')
		self._c_event = make_shared[cgraph.Event](&graph._c_graph, bname)
		
	def set_event_mask(self, unsigned long mask):
		return deref(self._c_event).set_event_mask(mask)
	
	def set_event_mask_auto(self): 
		return deref(self._c_event).set_event_mask_auto()
	
	def get_name(self):
		cdef string c_string = deref(self._c_event).get_name()
		cdef bytes py_string = c_string
		return py_string


cdef class ISR(Vertex):
	cdef shared_ptr[cgraph.ISR] _c_isr

	def __cinit__(self, PyGraph graph, str name):
		cdef string bname = name.encode('UTF-8')
		self._c_isr = make_shared[cgraph.ISR](&graph._c_graph, bname)
		#__afterinit__(self._c_isr)
		
	def set_category(self, int category):
		deref(self._c_isr).set_category(category)
		
	def set_resource_reference(self, str resource_name):
		cdef string c_resource_name = resource_name.encode('UTF-8')
		deref(self._c_isr).set_resource_reference(c_resource_name)

	def get_name(self):
		cdef string c_string = deref(self._c_isr).get_name()
		cdef bytes py_string = c_string
		return py_string

cdef class Resource(Vertex):
	cdef shared_ptr[cgraph.Resource] _c_resource

	def __cinit__(self, PyGraph graph, str name):
		cdef string bname = name.encode('UTF-8')
		self._c_resource = make_shared[cgraph.Resource](&graph._c_graph, bname)

	def set_resource_property(self, str prop, str linked_resource):
		cdef string c_prop = prop.encode('UTF-8')
		cdef string c_linked_resource = linked_resource.encode('UTF-8')
		deref(self._c_resource).set_resource_property(c_prop, c_linked_resource)
=======
    cdef shared_ptr[cgraph.Vertex] _c_vertex

    def __cinit__(self, PyGraph graph, name, *args, **kwargs):
        # prevent double constructions
        # https://github.com/cython/cython/wiki/WrappingSetOfCppClasses
        if type(self) != Vertex:
            return
        cdef string bname = name.encode('UTF-8')
        self._c_vertex = make_shared[cgraph.Vertex](&graph._c_graph, bname)


cdef class Alarm(Vertex):
    cdef inline shared_ptr[cgraph.Alarm] _c(self):
        return spc[cgraph.Alarm, cgraph.Vertex](self._c_vertex)

    def __cinit__(self, PyGraph graph, str name):
        cdef string bname = name.encode('UTF-8')
        self._c_vertex = spc[cgraph.Vertex, cgraph.Alarm](make_shared[cgraph.Alarm](&graph._c_graph, bname))


cdef class Counter(Vertex):
    cdef inline shared_ptr[cgraph.Counter] _c(self):
        return spc[cgraph.Counter, cgraph.Vertex](self._c_vertex)

    def __cinit__(self, PyGraph graph, str name):
        cdef string bname = name.encode('UTF-8')
        self._c_vertex = spc[cgraph.Vertex, cgraph.Counter](make_shared[cgraph.Counter](&graph._c_graph, bname))

    def set_max_allowedvalue(self, unsigned long max_allowedvalue):
        deref(self._c()).set_max_allowedvalue(max_allowedvalue)


cdef class Event(Vertex):
    cdef inline shared_ptr[cgraph.Event] _c(self):
        return spc[cgraph.Event, cgraph.Vertex](self._c_vertex)

    def __cinit__(self, PyGraph graph, str name):
        cdef string bname = name.encode('UTF-8')
        self._c_vertex = spc[cgraph.Vertex, cgraph.Event](make_shared[cgraph.Event](&graph._c_graph, bname))


cdef class ISR(Vertex):
    cdef inline shared_ptr[cgraph.ISR] _c(self):
        return spc[cgraph.ISR, cgraph.Vertex](self._c_vertex)

    def __cinit__(self, PyGraph graph, str name):
        cdef string bname = name.encode('UTF-8')
        self._c_vertex = spc[cgraph.Vertex, cgraph.ISR](make_shared[cgraph.ISR](&graph._c_graph, bname))


cdef class Resource(Vertex):
    cdef inline shared_ptr[cgraph.Resource] _c(self):
        return spc[cgraph.Resource, cgraph.Vertex](self._c_vertex)

    def __cinit__(self, PyGraph graph, str name):
        cdef string bname = name.encode('UTF-8')
        self._c_vertex = spc[cgraph.Vertex, cgraph.Resource](make_shared[cgraph.Resource](&graph._c_graph, bname))

    def set_resource_property(self, string prop, string linked_resource):
        deref(self._c()).set_resource_property(prop, linked_resource)
>>>>>>> 2a6f549f

	def get_name(self):
		cdef string c_string = deref(self._c_resource).get_name()
		cdef bytes py_string = c_string
		return py_string
	

cdef class Task(Vertex):
<<<<<<< HEAD
	cdef shared_ptr[cgraph.Task] _c_task

	def __cinit__(self, PyGraph graph, str name):
		cdef string bname = name.encode('UTF-8')
		self._c_task = make_shared[cgraph.Task](&graph._c_graph, bname)

	def set_priority(self, unsigned long priority):
		return deref(self._c_task).set_priority(priority)

	def set_activation(self, unsigned long activation):
		return deref(self._c_task).set_activation(activation)
	
	def set_autostart(self, bool autostart):
		return deref(self._c_task).set_autostart(autostart)
	
	def set_appmode(self, str appmode_name):
		cdef string c_appmode_name = appmode_name.encode('UTF-8') 
		return deref(self._c_task).set_appmode(c_appmode_name)
	
	def set_scheduler(self, str scheduler_name):
		cdef string c_scheduler_name = scheduler_name.encode('UTF-8') 
		return deref(self._c_task).set_scheduler(c_scheduler_name)

	def set_resource_reference(self, str resource_name):
		cdef string c_resource_name = resource_name.encode('UTF-8')
		return deref(self._c_task).set_resource_reference(c_resource_name)

	def set_event_reference(self, str event_name):
		cdef string c_event_name = event_name.encode('UTF-8')
		return deref(self._c_task).set_event_reference(c_event_name)

	def get_name(self):
		cdef string c_string = deref(self._c_task).get_name()
		cdef bytes py_string = c_string
		return py_string
=======
    cdef inline shared_ptr[cgraph.Task] _c(self):
        return spc[cgraph.Task, cgraph.Vertex](self._c_vertex)

    def __cinit__(self, PyGraph graph, str name):
        cdef string bname = name.encode('UTF-8')
        self._c_vertex = spc[cgraph.Vertex, cgraph.Task](make_shared[cgraph.Task](&graph._c_graph, bname))

    def set_message_reference(self, string message):
        return deref(self._c()).set_message_reference(message)
>>>>>>> 2a6f549f
<|MERGE_RESOLUTION|>--- conflicted
+++ resolved
@@ -25,143 +25,8 @@
 		self._c_graph.set_vertex(vertex._c_vertex)
 
 cdef class Vertex:
-<<<<<<< HEAD
-	cdef shared_ptr[cgraph.Vertex] _c_vertex
-
-	def __cinit__(self, PyGraph graph, name):
-		# prevent double constructions
-		# https://github.com/cython/cython/wiki/WrappingSetOfCppClasses
-		if type(self) != Vertex:
-			return
-		cdef string bname = name.encode('UTF-8')
-		self._c_vertex = make_shared[cgraph.Vertex](&graph._c_graph, bname)
-		
-	#def __afterinit__(self, shared_ptr[cgraph.Vertex] vertex):
-	#	_c_vertex = vertex
-		
-	def get_name(self):
-		cdef string c_string = deref(self._c_vertex).get_name()
-		cdef bytes py_string = c_string
-		return py_string
-	
-	
-
-
-cdef class Alarm(Vertex):
-	cdef shared_ptr[cgraph.Alarm] _c_alarm
-
-	def __cinit__(self, PyGraph graph, str name):
-		cdef string bname = name.encode('UTF-8')
-		self._c_alarm = make_shared[cgraph.Alarm](&graph._c_graph, bname)
-		
-	def set_task_reference(self, str task_name):
-		cdef string c_task_name = task_name.encode('UTF-8')
-		deref(self._c_alarm).set_task_reference(c_task_name)
-		
-	def set_counter_reference(self, str counter_name):
-		cdef string c_counter_name = counter_name.encode('UTF-8')
-		deref(self._c_alarm).set_counter_reference(c_counter_name)
-		
-	def set_event_reference(self, str event_name):
-		cdef string c_event_name = event_name.encode('UTF-8')
-		deref(self._c_alarm).set_event_reference(c_event_name)
-		
-	def set_alarm_callback_reference(self, str callback_name):
-		cdef string c_callback_name = callback_name.encode('UTF-8')
-		deref(self._c_alarm).set_alarm_callback_reference(c_callback_name)
-		
-	def set_appmode(self, str appmode_name):
-		cdef string c_appmode_name = appmode_name.encode('UTF-8')
-		deref(self._c_alarm).set_appmode(c_appmode_name)
-		
-	def set_autostart(self, bool autostart):
-		deref(self._c_alarm).set_autostart(autostart)
-		
-	def set_alarm_time(self, unsigned int alarm_time):
-		deref(self._c_alarm).set_alarm_time(alarm_time)
-		
-	def set_cycle_time(self, unsigned int cycle_time):
-		deref(self._c_alarm).set_cycle_time(cycle_time)
-		
-	def get_name(self):
-		cdef string c_string = deref(self._c_alarm).get_name()
-		cdef bytes py_string = c_string
-		return py_string
-
-
-cdef class Counter(Vertex):
-	cdef shared_ptr[cgraph.Counter] _c_counter
-
-	def __cinit__(self, PyGraph graph, str name):
-		cdef string bname = name.encode('UTF-8')
-		self._c_counter = make_shared[cgraph.Counter](&graph._c_graph, bname)
-
-	def set_max_allowed_value(self, unsigned long max_allowed_value):
-		deref(self._c_counter).set_max_allowed_value(max_allowed_value)
-		
-	def set_ticks_per_base(self, unsigned long ticks):
-		deref(self._c_counter).set_ticks_per_base(ticks)
-	
-	def set_min_cycle(self, unsigned long min_cycle):
-		deref(self._c_counter).set_min_cycle(min_cycle)
-		
-	def get_name(self):
-		cdef string c_string = deref(self._c_counter).get_name()
-		cdef bytes py_string = c_string
-		return py_string
-
-
-cdef class Event(Vertex):
-	cdef shared_ptr[cgraph.Event] _c_event
-
-	def __cinit__(self, PyGraph graph, str name):
-		cdef string bname = name.encode('UTF-8')
-		self._c_event = make_shared[cgraph.Event](&graph._c_graph, bname)
-		
-	def set_event_mask(self, unsigned long mask):
-		return deref(self._c_event).set_event_mask(mask)
-	
-	def set_event_mask_auto(self): 
-		return deref(self._c_event).set_event_mask_auto()
-	
-	def get_name(self):
-		cdef string c_string = deref(self._c_event).get_name()
-		cdef bytes py_string = c_string
-		return py_string
-
-
-cdef class ISR(Vertex):
-	cdef shared_ptr[cgraph.ISR] _c_isr
-
-	def __cinit__(self, PyGraph graph, str name):
-		cdef string bname = name.encode('UTF-8')
-		self._c_isr = make_shared[cgraph.ISR](&graph._c_graph, bname)
-		#__afterinit__(self._c_isr)
-		
-	def set_category(self, int category):
-		deref(self._c_isr).set_category(category)
-		
-	def set_resource_reference(self, str resource_name):
-		cdef string c_resource_name = resource_name.encode('UTF-8')
-		deref(self._c_isr).set_resource_reference(c_resource_name)
-
-	def get_name(self):
-		cdef string c_string = deref(self._c_isr).get_name()
-		cdef bytes py_string = c_string
-		return py_string
-
-cdef class Resource(Vertex):
-	cdef shared_ptr[cgraph.Resource] _c_resource
-
-	def __cinit__(self, PyGraph graph, str name):
-		cdef string bname = name.encode('UTF-8')
-		self._c_resource = make_shared[cgraph.Resource](&graph._c_graph, bname)
-
-	def set_resource_property(self, str prop, str linked_resource):
-		cdef string c_prop = prop.encode('UTF-8')
-		cdef string c_linked_resource = linked_resource.encode('UTF-8')
-		deref(self._c_resource).set_resource_property(c_prop, c_linked_resource)
-=======
+	
+	
     cdef shared_ptr[cgraph.Vertex] _c_vertex
 
     def __cinit__(self, PyGraph graph, name, *args, **kwargs):
@@ -171,27 +36,82 @@
             return
         cdef string bname = name.encode('UTF-8')
         self._c_vertex = make_shared[cgraph.Vertex](&graph._c_graph, bname)
+		
+	#def __afterinit__(self, shared_ptr[cgraph.Vertex] vertex):
+	#	_c_vertex = vertex
+		
+	def get_name(self):
+		cdef string c_string = deref(self._c_vertex).get_name()
+		cdef bytes py_string = c_string
+		return py_string
+	
+	
 
 
 cdef class Alarm(Vertex):
-    cdef inline shared_ptr[cgraph.Alarm] _c(self):
-        return spc[cgraph.Alarm, cgraph.Vertex](self._c_vertex)
-
-    def __cinit__(self, PyGraph graph, str name):
-        cdef string bname = name.encode('UTF-8')
-        self._c_vertex = spc[cgraph.Vertex, cgraph.Alarm](make_shared[cgraph.Alarm](&graph._c_graph, bname))
+	cdef inline shared_ptr[cgraph.Alarm] _c(self):
+		return spc[cgraph.Alarm, cgraph.Vertex](self._c_vertex)
+
+	def __cinit__(self, PyGraph graph, str name):
+		cdef string bname = name.encode('UTF-8')
+		self._c_vertex = spc[cgraph.Vertex, cgraph.Alarm](make_shared[cgraph.Alarm](&graph._c_graph, bname))
+		
+	def set_task_reference(self, str task_name):
+		cdef string c_task_name = task_name.encode('UTF-8')
+		deref(self._c_alarm).set_task_reference(c_task_name)
+		
+	def set_counter_reference(self, str counter_name):
+		cdef string c_counter_name = counter_name.encode('UTF-8')
+		deref(self._c_alarm).set_counter_reference(c_counter_name)
+		
+	def set_event_reference(self, str event_name):
+		cdef string c_event_name = event_name.encode('UTF-8')
+		deref(self._c_alarm).set_event_reference(c_event_name)
+		
+	def set_alarm_callback_reference(self, str callback_name):
+		cdef string c_callback_name = callback_name.encode('UTF-8')
+		deref(self._c_alarm).set_alarm_callback_reference(c_callback_name)
+		
+	def set_appmode(self, str appmode_name):
+		cdef string c_appmode_name = appmode_name.encode('UTF-8')
+		deref(self._c_alarm).set_appmode(c_appmode_name)
+		
+	def set_autostart(self, bool autostart):
+		deref(self._c_alarm).set_autostart(autostart)
+		
+	def set_alarm_time(self, unsigned int alarm_time):
+		deref(self._c_alarm).set_alarm_time(alarm_time)
+		
+	def set_cycle_time(self, unsigned int cycle_time):
+		deref(self._c_alarm).set_cycle_time(cycle_time)
+		
+	def get_name(self):
+		cdef string c_string = deref(self._c_alarm).get_name()
+		cdef bytes py_string = c_string
+		return py_string
 
 
 cdef class Counter(Vertex):
-    cdef inline shared_ptr[cgraph.Counter] _c(self):
-        return spc[cgraph.Counter, cgraph.Vertex](self._c_vertex)
-
-    def __cinit__(self, PyGraph graph, str name):
-        cdef string bname = name.encode('UTF-8')
-        self._c_vertex = spc[cgraph.Vertex, cgraph.Counter](make_shared[cgraph.Counter](&graph._c_graph, bname))
-
-    def set_max_allowedvalue(self, unsigned long max_allowedvalue):
+	cdef inline shared_ptr[cgraph.Counter] _c(self):
+		return spc[cgraph.Counter, cgraph.Vertex](self._c_vertex)
+
+	def __cinit__(self, PyGraph graph, str name):
+		cdef string bname = name.encode('UTF-8')
+		self._c_vertex = spc[cgraph.Vertex, cgraph.Counter](make_shared[cgraph.Counter](&graph._c_graph, bname))
+
+    def set_max_allowed_value(self, unsigned long max_allowedvalue):
         deref(self._c()).set_max_allowedvalue(max_allowedvalue)
+		
+	def set_ticks_per_base(self, unsigned long ticks):
+		deref(self._c_counter).set_ticks_per_base(ticks)
+	
+	def set_min_cycle(self, unsigned long min_cycle):
+		deref(self._c_counter).set_min_cycle(min_cycle)
+		
+	def get_name(self):
+		cdef string c_string = deref(self._c_counter).get_name()
+		cdef bytes py_string = c_string
+		return py_string
 
 
 cdef class Event(Vertex):
@@ -201,28 +121,53 @@
     def __cinit__(self, PyGraph graph, str name):
         cdef string bname = name.encode('UTF-8')
         self._c_vertex = spc[cgraph.Vertex, cgraph.Event](make_shared[cgraph.Event](&graph._c_graph, bname))
+		
+	def set_event_mask(self, unsigned long mask):
+		return deref(self._c_event).set_event_mask(mask)
+	
+	def set_event_mask_auto(self): 
+		return deref(self._c_event).set_event_mask_auto()
+	
+	def get_name(self):
+		cdef string c_string = deref(self._c_event).get_name()
+		cdef bytes py_string = c_string
+		return py_string
+
+
 
 
 cdef class ISR(Vertex):
-    cdef inline shared_ptr[cgraph.ISR] _c(self):
-        return spc[cgraph.ISR, cgraph.Vertex](self._c_vertex)
-
-    def __cinit__(self, PyGraph graph, str name):
-        cdef string bname = name.encode('UTF-8')
-        self._c_vertex = spc[cgraph.Vertex, cgraph.ISR](make_shared[cgraph.ISR](&graph._c_graph, bname))
+	cdef inline shared_ptr[cgraph.ISR] _c(self):
+		return spc[cgraph.ISR, cgraph.Vertex](self._c_vertex)
+
+	def __cinit__(self, PyGraph graph, str name):
+		cdef string bname = name.encode('UTF-8')
+		self._c_vertex = spc[cgraph.Vertex, cgraph.ISR](make_shared[cgraph.ISR](&graph._c_graph, bname))
+		
+	def set_category(self, int category):
+		deref(self._c_isr).set_category(category)
+		
+	def set_resource_reference(self, str resource_name):
+		cdef string c_resource_name = resource_name.encode('UTF-8')
+		deref(self._c_isr).set_resource_reference(c_resource_name)
+
+	def get_name(self):
+		cdef string c_string = deref(self._c_isr).get_name()
+		cdef bytes py_string = c_string
+		return py_string
+
 
 
 cdef class Resource(Vertex):
-    cdef inline shared_ptr[cgraph.Resource] _c(self):
-        return spc[cgraph.Resource, cgraph.Vertex](self._c_vertex)
-
-    def __cinit__(self, PyGraph graph, str name):
-        cdef string bname = name.encode('UTF-8')
-        self._c_vertex = spc[cgraph.Vertex, cgraph.Resource](make_shared[cgraph.Resource](&graph._c_graph, bname))
-
-    def set_resource_property(self, string prop, string linked_resource):
+	cdef inline shared_ptr[cgraph.Resource] _c(self):
+		return spc[cgraph.Resource, cgraph.Vertex](self._c_vertex)
+
+	def __cinit__(self, PyGraph graph, str name):
+		cdef string bname = name.encode('UTF-8')
+		self._c_vertex = spc[cgraph.Vertex, cgraph.Resource](make_shared[cgraph.Resource](&graph._c_graph, bname))
+
+	def set_resource_property(self, string prop, string linked_resource):
         deref(self._c()).set_resource_property(prop, linked_resource)
->>>>>>> 2a6f549f
 
 	def get_name(self):
 		cdef string c_string = deref(self._c_resource).get_name()
@@ -231,12 +176,13 @@
 	
 
 cdef class Task(Vertex):
-<<<<<<< HEAD
-	cdef shared_ptr[cgraph.Task] _c_task
-
-	def __cinit__(self, PyGraph graph, str name):
-		cdef string bname = name.encode('UTF-8')
-		self._c_task = make_shared[cgraph.Task](&graph._c_graph, bname)
+	
+	cdef inline shared_ptr[cgraph.Task] _c(self):
+		return spc[cgraph.Task, cgraph.Vertex](self._c_vertex)
+
+	def __cinit__(self, PyGraph graph, str name):
+		cdef string bname = name.encode('UTF-8')
+		self._c_vertex = spc[cgraph.Vertex, cgraph.Task](make_shared[cgraph.Task](&graph._c_graph, bname))
 
 	def set_priority(self, unsigned long priority):
 		return deref(self._c_task).set_priority(priority)
@@ -266,15 +212,4 @@
 	def get_name(self):
 		cdef string c_string = deref(self._c_task).get_name()
 		cdef bytes py_string = c_string
-		return py_string
-=======
-    cdef inline shared_ptr[cgraph.Task] _c(self):
-        return spc[cgraph.Task, cgraph.Vertex](self._c_vertex)
-
-    def __cinit__(self, PyGraph graph, str name):
-        cdef string bname = name.encode('UTF-8')
-        self._c_vertex = spc[cgraph.Vertex, cgraph.Task](make_shared[cgraph.Task](&graph._c_graph, bname))
-
-    def set_message_reference(self, string message):
-        return deref(self._c()).set_message_reference(message)
->>>>>>> 2a6f549f
+		return py_string