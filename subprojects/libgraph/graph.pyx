--- conflicted
+++ resolved
@@ -113,14 +113,13 @@
 			pylist.append(create_from_pointer(vertex))
 		return pylist
 
-<<<<<<< HEAD
-=======
-    @staticmethod
-    cdef create_from_pointer(shared_ptr[cgraph.Vertex] vertex):
-        py_obj = Vertex(None, "empty", _raw=True)
-        py_obj._c_vertex = vertex
-        return py_obj
->>>>>>> 21bad001
+
+    #@staticmethod
+    #cdef create_from_pointer(shared_ptr[cgraph.Vertex] vertex):
+        #py_obj = Vertex(None, "empty", _raw=True)
+        #py_obj._c_vertex = vertex
+        #return py_obj
+
 
 cdef class Vertex:
 	
