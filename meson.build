project('ara', 'cpp',
    default_options : ['warning_level=3',
                       'cpp_std=c++17',
                       'buildtype=debugoptimized'])

add_project_arguments('-Werror=return-type', language: ['c', 'cpp'])

fs = import('fs')

# check all dependencies first

cython = find_program('cython', version: '>=0.29.14')
cython_flags = ['-Wextra', '--cplus', '-3']

py3_mod = import('python')
# TODO add version argument to find_installation: see https://github.com/mesonbuild/meson/issues/7078
py3_inst = py3_mod.find_installation('python3', modules: ['pydot', 'graph_tool'])

## llvm dependencies
llvm_version = ['>=10', '<13']
llvm_dep = dependency('llvm', version: llvm_version, include_type: 'system')

llvm_bindir = llvm_dep.get_variable(configtool: 'bindir')
clang = find_program(llvm_bindir / 'clang', version: llvm_version)
llc = find_program(llvm_bindir / 'llc', version: llvm_version)
llvm_dis = find_program(llvm_bindir / 'llvm-dis', version: llvm_version)
llvm_link = find_program(llvm_bindir / 'llvm-link', version: llvm_version)
llvm_opt = find_program(llvm_bindir / 'opt', version: llvm_version)

boost_dep = dependency('boost', modules: ['graph', 'python' + py3_inst.language_version().replace('.', '')])
graph_tool_dep = dependency('graph-tool-py' + py3_inst.language_version(), include_type: 'system')

## pyllco
pyllco_dep = dependency('pyllco-py' + py3_inst.language_version(), required : false)
if pyllco_dep.found()
    pyllco_cython_inc = pyllco_dep.get_variable(pkgconfig: 'Cython.include')
    pyllco_dir = ''
else
    pyllco_proj = subproject('pyllco')
    pyllco_dep = pyllco_proj.get_variable('pyllco_dep')
    pyllco_cython_inc = pyllco_proj.get_variable('pyllco_cython_inc')
    pyllco_dir = pyllco_proj.get_variable('pyllco_dir')
endif

## svf
cmake = import('cmake')
svf_opts = cmake.subproject_options()
svf_opts.append_compile_args('cpp', '-Wno-unused-parameter')
svf_opts.append_compile_args('cpp', '-Wno-unused-variable')
svf_opts.append_compile_args('cpp', '-Wno-unused-function')
svf_opts.append_compile_args('cpp', '-Wno-maybe-uninitialized')
svf_opts.add_cmake_defines({'LLVM_DIR': llvm_dep.get_variable(configtool: 'prefix'),
                            'BUILD_SHARED_LIBS': 'on'})
svf_proj = cmake.subproject('svf', options: svf_opts)
svf_dep = svf_proj.dependency('Svf')
cudd_dep = svf_proj.dependency('Cudd')

## sparsedata
sparsedata = subproject('sparsedata')
sparse_rle2 = sparsedata.get_variable('libsparserle2')

## ara-link
ara_link = find_program('ara-link', version: llvm_version, required: false)
if not ara_link.found()
    ara_link_proj = subproject('ara-link')
    ara_link = ara_link_proj.get_variable('ara_link')
    message('Using ara-link from subproject.')
endif

## tools
nop = find_program('true')
st_flash = find_program('st-flash', required: false, disabler: true)
sed = find_program('sed')

## POSIX
wllvm = find_program('wllvm')
extract_bc = find_program('extract-bc') # provided by wllvm
realpath = find_program('realpath')

# Note: libmicrohttpd needs this tools available via PATH:
autoconf = find_program('autoconf')
automake = find_program('automake')

## arch specific build tools
if get_option('arch') == 'i386'
    target_triple='x86_64-linux-gnu'
elif get_option('arch') == 'arm'
    target_triple = 'arm-none-eabi'
else
    error('unknown arch ' + get_option('arch'))
endif

arch_error = 'Do you have an @0@ toolchain? Otherwise consider to switch to another architecture. See the "arch" config option for that.'

foreach prog_name : ['ar', 'objcopy', 'size', 'nm', 'ld', 'objdump']
    full_prog_name = target_triple + '-' + prog_name
    prog = find_program(full_prog_name, required: false)
    if not prog.found()
        error(arch_error.format(get_option('arch').to_upper()))
    endif
    set_variable(prog_name, prog)
endforeach

# all dependencies found, build the actual program

build_dir = meson.current_build_dir()
source_dir = meson.source_root()

# build ARA itself
subdir('ara')

# tools for deploying
subdir('tools')

# convenience script to call ara without installing
ara_py_content = '''#!@0@
"""Automatic Real-time System Analyzer"""
import importlib
import sys
import graph_tool

def load(what, where):
    module = importlib.import_module(what)
    sys.modules[where] = module

sys.path = [@1@] + sys.path

load("graph_data", "ara.graph.graph_data")
load("py_logging", "ara.steps.py_logging")
load("step", "ara.steps.step")

import ara.ara as _ara
sys.exit(_ara.main())'''

python_dirs = [source_dir, pyllco_dir, step_dir, graph_data_dir]
python_path = 'PYTHONPATH=' + ':'.join(python_dirs)

ara_py = custom_target('ara-py',
    input: [],
    output: 'ara.py',
    depends: [step_mod, graph_data_mod],
    command: [py3_inst, dump_cmds, '@OUTPUT@', '0o755', ara_py_content.format(py3_inst.path(), '"' + '", "'.join(python_dirs) + '"')],
    build_by_default: true
)


# build test applications with help of ARA
# Attention: The include order is important here.
subdir('settings') # generic settings
subdir('libs') # build libs such as osek/freertos/stm32-init
subdir('appl')
subdir('test')

# application tests
# tests that aren't actually tests, but a way to store ara invocations with a given set of arguments
if get_option('enable_toplevel_tests')
    extra_settings = files('test' / 'extra_settings.json')
    app = autosar_singlecore_bcc1_task1_a
    test('ara_tester',
       py3_inst,
       args: [ara_py, app['ll'],
              '--log-level', 'warn', '--runtime-stats', '--runtime-stats-file', 'dump', '--runtime-stats-format', 'json',
              '--oilfile', app['oil'],
              #'--timings', app['sys_timings'],
              '--step-settings', extra_settings],
              # '--manual-corrections', instance_corrections],
       suite: 'toplevel'
    )

    rtas_settings = files('test' / 'rtas_settings.json')
    test('rtas20',
       py3_inst,
       args: [ara_py, freertos_rtas20_example,
              '--log-level', 'debug', '--runtime-stats', '--runtime-stats-file', 'dump', '--runtime-stats-format', 'json',
              '--dump',
              '--step-settings', rtas_settings],
       suite: 'toplevel'
    )

    generator_settings = files('test/generator_settings.json')
    test('generator_tester',
       py3_inst,
       args: [ara_py, freertos_simple_print,
              '--log-level', 'debug', '--dump',
              '--generator_output', 'generator_tester-os.cc',
              '--step-settings', generator_settings],
       suite: 'toplevel'
    )

    autosar_minexample_settings = files('test' / 'autosar_minexample_settings.json')
    test('multisse',
       py3_inst,
       args: [ara_py, autosar_multicore_minexample['ll'],
              '--oilfile', autosar_multicore_minexample['oil'],
              '--dump',
              '--log-level', 'info',
              '--dump',
              '--step-settings', autosar_minexample_settings],
       suite: 'toplevel',
       timeout: 30
    )

<<<<<<< HEAD
    if get_option('enable_posix_toplevel_tests')
        libmicrohttpd_settings = files('settings' / 'posix_instance_graph.json')
        test('microhttpd_demo',
            py3_inst,
            args: [ara_py, posix_microhttpd_demo_musl,
                    '--os', 'POSIX',
                    '-v',
                    '--step-settings', libmicrohttpd_settings],
            suite: 'toplevel',
            timeout: 7200 # The execution can take some time depending on your hardware. 
        )
        test('microhttpd_fileserver_dirs',
            py3_inst,
            args: [ara_py, posix_microhttpd_fileserver_dirs_musl,
                    '--os', 'POSIX',
                    '-v',
                    '--step-settings', libmicrohttpd_settings],
            suite: 'toplevel',
            timeout: 7200
        )
    endif
=======
    zephyr_settings = files('settings' / 'zephyr.json')
    test('zephyr_test',
       py3_inst,
       args: [ara_py, zephyr_targets[20], # use zephyr_targets['static_threads']
              #'--dump',
              '--log-level', 'debug',
              '--os', 'ZEPHYR',
              '--step-settings', zephyr_settings,
              #'--entry-point', '""'
              ],
       suite: 'toplevel',
       timeout: 30
    )
>>>>>>> 6e373b85
endif<|MERGE_RESOLUTION|>--- conflicted
+++ resolved
@@ -200,7 +200,6 @@
        timeout: 30
     )
 
-<<<<<<< HEAD
     if get_option('enable_posix_toplevel_tests')
         libmicrohttpd_settings = files('settings' / 'posix_instance_graph.json')
         test('microhttpd_demo',
@@ -222,7 +221,7 @@
             timeout: 7200
         )
     endif
-=======
+
     zephyr_settings = files('settings' / 'zephyr.json')
     test('zephyr_test',
        py3_inst,
@@ -236,5 +235,4 @@
        suite: 'toplevel',
        timeout: 30
     )
->>>>>>> 6e373b85
 endif