--- conflicted
+++ resolved
@@ -13,11 +13,6 @@
 
 test('ara tester',
 	py3_inst,
-<<<<<<< HEAD
-	args : files('arsa.py', 'test/appl.ll'),
-	env : ['PYTHONPATH=' + 'subprojects/libpass/' + ':' + 'subprojects/libgraph']
-=======
-	args : [files('arsa.py', 'test/osek.ll'), '--os', 'osek'],
+	args : [files('arsa.py', 'test/appl.ll'), '--os', 'freertos'],
 	env : ['PYTHONPATH=' + passdir + ':' + 'subprojects/libgraph']
->>>>>>> 5352fa85
 )