project('ara', 'cpp',
    default_options : ['warning_level=3',
                       'cpp_std=c++17',
                       'buildtype=debugoptimized'])

add_project_arguments('-Werror=return-type', language: ['c', 'cpp'])

cython = find_program('cython')
py3_mod = import('python')
py3_inst = py3_mod.find_installation('python3', modules: ['pydot', 'graph_tool'])

llvm_version = ['>=9', '<10']

llvm_dep = dependency('llvm', version: llvm_version, include_type: 'system')
boost_dep = dependency('boost', modules: ['graph', 'python3'], include_type: 'system')
graph_tool_dep = dependency('graph-tool-py' + py3_inst.language_version(), include_type: 'system')

pyllco_dep = dependency('pyllco-py' + py3_inst.language_version(), required : false)

if pyllco_dep.found()
    pyllco_cython_inc = pyllco_dep.get_variable(pkgconfig: 'Cython.include')
    pyllco_dir = ''
else
    pyllco_proj = subproject('pyllco')
    pyllco_dep = pyllco_proj.get_variable('pyllco_dep')
    pyllco_cython_inc = pyllco_proj.get_variable('pyllco_cython_inc')
    pyllco_dir = pyllco_proj.get_variable('pyllco_dir')
endif


cython_flags = ['-Wextra', '--cplus', '-3']

build_dir = meson.current_build_dir()
source_dir = meson.source_root()

subdir('common')
subdir('graph')
subdir('steps')

python_path = 'PYTHONPATH=' + ':'.join([source_dir, step_dir, pyllco_dir, llvm_data_dir])


dump_cmds = files('utils/dump_cmds.py')
ara = files('ara.py')

sh = custom_target('ara-sh',
    input: ara,
    output: 'ara.sh',
    depends: [plib, libgraph, llvm_data_mod],
    command: [py3_inst, dump_cmds, '@OUTPUT@', '0o755', '#!/bin/sh\n' + python_path + ' ' + (source_dir / 'ara.py') + ' $@\n'],
    build_by_default: true
)

subdir('tools')
subdir('settings')
subdir('libs')
subdir('appl')
subdir('test')

extra_settings = files('test/extra_settings.json')

# TODO convert this into a proper test
test('mem2reg',
   py3_inst,
<<<<<<< HEAD
   args: [files('ara.py'), const_prop, '--os', 'FreeRTOS',
=======
   args: [files('ara.py'), gpslogger_application,
>>>>>>> 4b741676
          '--log-level', 'debug',
          '--step', 'Mem2Reg'],
   env : [python_path]
)

test('const_prop',
   py3_inst,
   args: [files('ara.py'), const_prop, '--os', 'FreeRTOS',
          '--log-level', 'debug',
          '--step', 'ConstProp'],
   env : [python_path]
)

test('sparse_cond_const_prop',
   py3_inst,
   args: [files('ara.py'), const_prop, '--os', 'FreeRTOS',
          '--log-level', 'debug',
          '--step', 'SparseCondConstProp'],
   env : [python_path]
)

test('dead_code',
   py3_inst,
   args: [files('ara.py'), dead_code, '--os', 'FreeRTOS',
          '--log-level', 'debug',
          '--step', 'DeadCodeElimination'],
   env : [python_path]
)

test('agr_dead_code',
   py3_inst,
   args: [files('ara.py'), dead_code, '--os', 'FreeRTOS',
          '--log-level', 'debug',
          '--step', 'AgressiveDCE'],
   env : [python_path]
)

test('reassociate',
   py3_inst,
   args: [files('ara.py'), reassociate, '--os', 'FreeRTOS',
          '--log-level', 'debug',
          '--step', 'Reassociate'],
   env : [python_path]
)

generator_settings = files('test/generator_settings.json')

test('generator_tester',
   py3_inst,
   args: [files('ara.py'), gpslogger_targets,
          '--log-level', 'debug', '--dump',
          '--step-settings', generator_settings],
   env : [python_path]
)

test('gpslogger',
   py3_inst,
   args: [files('ara.py'), gpslogger_targets, '--log-level', 'debug', '--step', 'SSE'],
   env : [python_path]
)

test('smartplug',
   py3_inst,
   args: [files('ara.py'), smartplug_targets, '--log-level', 'debug', '--step', 'SSE'],
   env : [python_path]
)

test('copter-without-alarms',
   py3_inst,
   args: [files('ara.py'), osek_copter_without_alarms[0], '--oilfile', osek_copter_without_alarms[1], '--log-level', 'debug', '--step', 'SSE'],
   env : [python_path]
)

test('copter',
   py3_inst,
   args: [files('ara.py'), osek_coptermok[0], '--oilfile', osek_coptermok[1], '--log-level', 'debug', '--step', 'SSE'],
   env : [python_path]
)


test('ospert',
   py3_inst,
   args: [files('ara.py'), freertos_ospert, '--log-level', 'debug', '--step', 'SSE'],
   env : [python_path]
)<|MERGE_RESOLUTION|>--- conflicted
+++ resolved
@@ -62,11 +62,7 @@
 # TODO convert this into a proper test
 test('mem2reg',
    py3_inst,
-<<<<<<< HEAD
-   args: [files('ara.py'), const_prop, '--os', 'FreeRTOS',
-=======
    args: [files('ara.py'), gpslogger_application,
->>>>>>> 4b741676
           '--log-level', 'debug',
           '--step', 'Mem2Reg'],
    env : [python_path]
