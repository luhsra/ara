project('ara', 'cpp',
    default_options : ['warning_level=3',
                       'cpp_std=c++17',
                       'buildtype=debugoptimized'])

add_project_arguments('-Werror=return-type', language: ['c', 'cpp'])
# c-linkage is not correct, see https://github.com/cython/cython/issues/1839
compiler = meson.get_compiler('cpp')
if compiler.has_argument('-Wno-error=return-type-c-linkage')
    add_project_arguments('-Wno-error=return-type-c-linkage', language: ['c', 'cpp'])
endif

fs = import('fs')

# check all dependencies first

cython = find_program('cython', version: '>=0.29.14')
cython_flags = ['-Wextra', '--cplus', '-3']

py3_mod = import('python')
# TODO add version argument to find_installation: see https://github.com/mesonbuild/meson/issues/7078
<<<<<<< HEAD
py3_inst = py3_mod.find_installation('python3', modules: ['pydot', 'graph_tool', 'scipy'])
if py3_inst.language_version().version_compare('<3.9')
    error('At least Python 3.9 is required.')
endif
=======
py3_inst = py3_mod.find_installation('python3', modules: ['pydot', 'graph_tool', 'PySide6', 'scipy'])
>>>>>>> 64fcf268

## llvm dependencies
llvm_version = ['>=10', '<13']
llvm_dep = dependency('llvm', method: 'config-tool', version: llvm_version, include_type: 'system')

llvm_bindir = llvm_dep.get_variable(configtool: 'bindir')
clang = find_program(llvm_bindir / 'clang', version: llvm_version)
llc = find_program(llvm_bindir / 'llc', version: llvm_version)
llvm_dis = find_program(llvm_bindir / 'llvm-dis', version: llvm_version)
llvm_link = find_program(llvm_bindir / 'llvm-link', version: llvm_version)
llvm_opt = find_program(llvm_bindir / 'opt', version: llvm_version)

boost_dep = dependency('boost', modules: ['graph', 'python' + py3_inst.language_version().replace('.', '')])
graph_tool_dep = dependency('graph-tool-py' + py3_inst.language_version(), include_type: 'system')

## pyllco
pyllco_dep = dependency('pyllco-py' + py3_inst.language_version(), required : false)
if pyllco_dep.found()
    pyllco_cython_inc = pyllco_dep.get_variable(pkgconfig: 'Cython.include')
    pyllco_dir = ''
else
    pyllco_proj = subproject('pyllco')
    pyllco_dep = pyllco_proj.get_variable('pyllco_dep')
    pyllco_cython_inc = pyllco_proj.get_variable('pyllco_cython_inc')
    pyllco_dir = pyllco_proj.get_variable('pyllco_dir')
endif

## svf
cmake = import('cmake')
svf_opts = cmake.subproject_options()
svf_opts.append_compile_args('cpp', '-Wno-unused-parameter')
svf_opts.append_compile_args('cpp', '-Wno-unused-variable')
svf_opts.append_compile_args('cpp', '-Wno-unused-function')
svf_opts.append_compile_args('cpp', '-Wno-maybe-uninitialized')
svf_opts.add_cmake_defines({'LLVM_DIR': llvm_dep.get_variable(configtool: 'prefix'),
                            'BUILD_SHARED_LIBS': 'on'})
svf_proj = cmake.subproject('svf', options: svf_opts)
svf_dep = svf_proj.dependency('Svf')
cudd_dep = svf_proj.dependency('Cudd')

## sparsedata
sparsedata = subproject('sparsedata')
sparse_rle2 = sparsedata.get_variable('libsparserle2')

## ara-link
ara_link = find_program('ara-link', version: llvm_version, required: false)
if not ara_link.found()
    ara_link_proj = subproject('ara-link')
    ara_link = ara_link_proj.get_variable('ara_link')
    message('Using ara-link from subproject.')
endif

## tools
nop = find_program('true')
st_flash = find_program('st-flash', required: false, disabler: true)
sed = find_program('sed')

## POSIX
wllvm = find_program('wllvm')
extract_bc = find_program('extract-bc') # provided by wllvm
realpath = find_program('realpath')

# Note: libmicrohttpd needs this tools available via PATH:
autoconf = find_program('autoconf')
automake = find_program('automake')

## arch specific build tools
if get_option('arch') == 'i386'
    target_triple='x86_64-linux-gnu'
elif get_option('arch') == 'arm'
    target_triple = 'arm-none-eabi'
else
    error('unknown arch ' + get_option('arch'))
endif

if not get_option('execute_ara') and get_option('enable_generator_tests')
  error('execute_ara has to be true to set enable_generator_tests')
endif

arch_error = 'Do you have an @0@ toolchain? Otherwise consider to switch to another architecture. See the "arch" config option for that.'

foreach prog_name : ['ar', 'objcopy', 'size', 'nm', 'ld', 'objdump']
    full_prog_name = target_triple + '-' + prog_name
    prog = find_program(full_prog_name, required: false)
    if not prog.found()
        error(arch_error.format(get_option('arch').to_upper()))
    endif
    set_variable(prog_name, prog)
endforeach

# all dependencies found, build the actual program

build_dir = meson.current_build_dir()
source_dir = meson.source_root()

# build ARA itself
subdir('ara')

# tools for deploying
subdir('tools')

# convenience script to call ara without installing
ara_py_content = '''#!@0@
"""Automatic Real-time System Analyzer"""
import importlib
import sys
import os
import graph_tool

def load(what, where):
    module = importlib.import_module(what)
    sys.modules[where] = module

sys.path = [@1@] + sys.path
sys.setdlopenflags(sys.getdlopenflags() | os.RTLD_GLOBAL)

import pyllco

load("graph_data", "ara.graph.graph_data")
load("py_logging", "ara.steps.py_logging")
load("step", "ara.steps.step")

sys.setdlopenflags(sys.getdlopenflags() & ~os.RTLD_GLOBAL)

import ara.ara as _ara
sys.exit(_ara.main())'''

gui_py_content = '''#!@0@
"""Automatic Real-time System Analyzer GUI"""
import importlib
import sys
import os
import graph_tool

def load(what, where):
    module = importlib.import_module(what)
    sys.modules[where] = module

sys.path = [@1@] + sys.path
sys.setdlopenflags(sys.getdlopenflags() | os.RTLD_GLOBAL)

import pyllco

load("graph_data", "ara.graph.graph_data")
load("py_logging", "ara.steps.py_logging")
load("step", "ara.steps.step")

import ara.ara as _ara
from ara.visualization.util import RESOURCE_PATH
RESOURCE_PATH.set('@2@')
import ara.visualization.main
sys.exit()'''

subdir('resources')

python_dirs = [source_dir, pyllco_dir, step_dir, graph_data_dir]
python_path = 'PYTHONPATH=' + ':'.join(python_dirs)

ara_py = custom_target('ara-py',
    input: [],
    output: 'ara.py',
    depends: [step_mod, graph_data_mod],
    command: [py3_inst, dump_cmds, '@OUTPUT@', '0o755', ara_py_content.format(py3_inst.path(), '"' + '", "'.join(python_dirs) + '"')],
    build_by_default: true
)

gui_py = custom_target('gui-py',
    input: [],
    output: 'gui.py',
    depends: [step_mod, graph_data_mod],
    command: [py3_inst, dump_cmds, '@OUTPUT@', '0o755', gui_py_content.format(py3_inst.path(), '"' + '", "'.join(python_dirs) + '"', resources_dir + '/')],
    build_by_default: true
)


# build test applications with help of ARA
# Attention: The include order is important here.
subdir('settings') # generic settings
subdir('libs') # build libs such as osek/freertos/stm32-init
subdir('appl')
subdir('test')

# application tests
# tests that aren't actually tests, but a way to store ara invocations with a given set of arguments
if get_option('enable_toplevel_tests')
    settings = 'settings'
    app = autosar_singlecore_bcc1_task1_a
    app = autosar_multicore_paper_running
    test('ara_tester',
       py3_inst,
       args: [ara_py, app['ll'],
              '--log-level', 'warn', '--runtime-stats', '--runtime-stats-file', 'dump', '--runtime-stats-format', 'json',
              '--oilfile', app['oil'],
              '--timings', app['sys_timings'],
              '--step-settings', files(settings / 'extra_settings.json')],
              # '--manual-corrections', instance_corrections],
       suite: 'toplevel'
    )

    test('rtas20',
       py3_inst,
       args: [ara_py, freertos_rtas20_example,
              '--log-level', 'debug', '--runtime-stats', '--runtime-stats-file', 'dump', '--runtime-stats-format', 'json',
              '--dump',
              '--step-settings', files(settings / 'rtas_settings.json')],
       suite: 'toplevel'
    )

    test('generator_tester',
       py3_inst,
       args: [ara_py, freertos_simple_print,
              '--log-level', 'debug', '--dump',
              '--generator_output', 'generator_tester-os.cc',
              '--step-settings', files(settings / 'generator_settings.json')],
       suite: 'toplevel'
    )

    test('multisse',
      py3_inst,
      args: [ara_py, autosar_multicore_minexample['ll'],
             '--oilfile', autosar_multicore_minexample['oil'],
             '--dump',
             '--log-level', 'info',
             '--step-settings', files(settings / 'autosar_minexample_settings.json')],
      suite: 'toplevel',
      timeout: 30
    )

<<<<<<< HEAD
    # OSPERT tests
    posix_settings = files('settings' / 'posix_instance_graph.json')
    test('posix_ospert',
        py3_inst,
        args: [ara_py, posix_ospert_2022_example,
                '--os', 'POSIX',
                '-v',
                '--step-settings', posix_settings],
        suite: 'toplevel',
        timeout: 90
    )

    if get_option('enable_posix_toplevel_tests')
        test('microhttpd_fileserver_dirs',
            py3_inst,
            args: [ara_py, posix_microhttpd_fileserver_dirs_musl,
                    '--os', 'POSIX',
                    '-v',
                    '--step-settings', posix_settings],
            suite: 'toplevel',
            timeout: 14400
        )
    endif
=======
    test('cfg_pic',
       py3_inst,
       args: [ara_py, freertos_cfg_pic,
              '--dump',
              '--log-level', 'info',
              '--step', 'SIA'],
       suite: 'toplevel',
       timeout: 30
    )

    test('cfg_pic',
       py3_inst,
       args: [ara_py, freertos_visualization_thesis_example,
              '--dump',
              '--log-level', 'info',
              '--step', 'SIA'],
       suite: 'toplevel',
       timeout: 30
    )
>>>>>>> 64fcf268

    test('sse-i4copter',
      py3_inst,
      args: [ara_py, autosar_singlecore_complex_isorc['ll'],
             '--oilfile', autosar_singlecore_complex_isorc['oil'],
             '--log-level', 'info',
             '--step-settings', files(settings / 'sse_i4copter.json')],
      suite: 'toplevel',
      timeout: 0,
    )

    test('ina-i4copter',
      py3_inst,
      args: [ara_py, autosar_singlecore_complex_isorc['ll'],
             '--oilfile', autosar_singlecore_complex_isorc['oil'],
             '--log-level', 'info',
             '--step-settings', files(settings / 'ina_i4copter.json')],
      suite: 'toplevel',
      timeout: 30
    )

    librepilot_instance_graph_settings = files(settings / 'ina_librepilot.json')
    librepilot_manual_corrections = files('appl' / 'FreeRTOS' / 'Librepilot' / 'instance_corrections.json')
    test('ina-librepilot',
       py3_inst,
       args: [ara_py, librepilot_application,
              '--os', 'FreeRTOS',
              '--log-level', 'info',
              '--step-settings', librepilot_instance_graph_settings,
              '--manual-corrections', librepilot_manual_corrections],
       suite: 'toplevel',
       timeout: 0
    )

    test('ina-gpslogger',
       py3_inst,
       args: [ara_py, gpslogger_application,
              '--log-level', 'info',
              '--step-settings', files(settings /'ina_gpslogger.json')],
       suite: 'toplevel',
       timeout: 0
    )
endif<|MERGE_RESOLUTION|>--- conflicted
+++ resolved
@@ -19,14 +19,10 @@
 
 py3_mod = import('python')
 # TODO add version argument to find_installation: see https://github.com/mesonbuild/meson/issues/7078
-<<<<<<< HEAD
-py3_inst = py3_mod.find_installation('python3', modules: ['pydot', 'graph_tool', 'scipy'])
+py3_inst = py3_mod.find_installation('python3', modules: ['pydot', 'graph_tool', 'PySide6', 'scipy'])
 if py3_inst.language_version().version_compare('<3.9')
     error('At least Python 3.9 is required.')
 endif
-=======
-py3_inst = py3_mod.find_installation('python3', modules: ['pydot', 'graph_tool', 'PySide6', 'scipy'])
->>>>>>> 64fcf268
 
 ## llvm dependencies
 llvm_version = ['>=10', '<13']
@@ -255,7 +251,6 @@
       timeout: 30
     )
 
-<<<<<<< HEAD
     # OSPERT tests
     posix_settings = files('settings' / 'posix_instance_graph.json')
     test('posix_ospert',
@@ -279,7 +274,7 @@
             timeout: 14400
         )
     endif
-=======
+
     test('cfg_pic',
        py3_inst,
        args: [ara_py, freertos_cfg_pic,
@@ -299,7 +294,6 @@
        suite: 'toplevel',
        timeout: 30
     )
->>>>>>> 64fcf268
 
     test('sse-i4copter',
       py3_inst,
