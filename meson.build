--- conflicted
+++ resolved
@@ -19,11 +19,7 @@
 
 py3_mod = import('python')
 # TODO add version argument to find_installation: see https://github.com/mesonbuild/meson/issues/7078
-<<<<<<< HEAD
-py3_inst = py3_mod.find_installation('python3', modules: ['pydot', 'graph_tool', 'PySide6'])
-=======
-py3_inst = py3_mod.find_installation('python3', modules: ['pydot', 'graph_tool', 'scipy'])
->>>>>>> a9d57ea2
+py3_inst = py3_mod.find_installation('python3', modules: ['pydot', 'graph_tool', 'PySide6', 'scipy'])
 
 ## llvm dependencies
 llvm_version = ['>=10', '<13']
@@ -232,7 +228,6 @@
       timeout: 30
     )
 
-<<<<<<< HEAD
     test('cfg_pic',
        py3_inst,
        args: [ara_py, freertos_cfg_pic,
@@ -251,7 +246,8 @@
               '--step', 'SIA'],
        suite: 'toplevel',
        timeout: 30
-=======
+    )
+
     test('sse-i4copter',
       py3_inst,
       args: [ara_py, autosar_singlecore_complex_isorc['ll'],
@@ -270,7 +266,6 @@
              '--step-settings', files(settings / 'ina_i4copter.json')],
       suite: 'toplevel',
       timeout: 30
->>>>>>> a9d57ea2
     )
 
 endif